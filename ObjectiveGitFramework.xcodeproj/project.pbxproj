--- conflicted
+++ resolved
@@ -267,9 +267,6 @@
 		D0F4E28A17C7F24200BBDE30 /* NSErrorGitSpec.m in Sources */ = {isa = PBXBuildFile; fileRef = D0F4E28917C7F24200BBDE30 /* NSErrorGitSpec.m */; };
 		E9FFC6BF1577CC8300A9E736 /* GTConfiguration.m in Sources */ = {isa = PBXBuildFile; fileRef = 88EB7E4C14AEBA600046FEA4 /* GTConfiguration.m */; };
 		E9FFC6C01577CC8A00A9E736 /* GTConfiguration.h in Headers */ = {isa = PBXBuildFile; fileRef = 88EB7E4B14AEBA600046FEA4 /* GTConfiguration.h */; settings = {ATTRIBUTES = (Public, ); }; };
-<<<<<<< HEAD
-		F6ED8DA1180E713200A32D40 /* GTRemoteSpec.m in Sources */ = {isa = PBXBuildFile; fileRef = F6ED8DA0180E713200A32D40 /* GTRemoteSpec.m */; };
-=======
 		F6CBB45717FFD50500404926 /* GTObjectDatabase.h in Headers */ = {isa = PBXBuildFile; fileRef = 55C8054C13861F34004DCB0F /* GTObjectDatabase.h */; settings = {ATTRIBUTES = (Public, ); }; };
 		F6CBB45817FFD50500404926 /* NSError+Git.h in Headers */ = {isa = PBXBuildFile; fileRef = BDE4C060130EFE2C00851650 /* NSError+Git.h */; settings = {ATTRIBUTES = (Public, ); }; };
 		F6CBB45917FFD50500404926 /* NSData+Git.h in Headers */ = {isa = PBXBuildFile; fileRef = BD6C2266131459E700992935 /* NSData+Git.h */; settings = {ATTRIBUTES = (Public, ); }; };
@@ -341,7 +338,7 @@
 		F6CBB49D17FFD50500404926 /* libz.dylib in Frameworks */ = {isa = PBXBuildFile; fileRef = 188DC01817FC1571007350CD /* libz.dylib */; };
 		F6CBB49E17FFD50500404926 /* libcrypto.a in Frameworks */ = {isa = PBXBuildFile; fileRef = 6A1F2FD317C6A8F3003DFADE /* libcrypto.a */; };
 		F6CBB49F17FFD50500404926 /* libssl.a in Frameworks */ = {isa = PBXBuildFile; fileRef = 6A1F2FD417C6A8F3003DFADE /* libssl.a */; };
->>>>>>> 8fa78240
+		F6ED8DA1180E713200A32D40 /* GTRemoteSpec.m in Sources */ = {isa = PBXBuildFile; fileRef = F6ED8DA0180E713200A32D40 /* GTRemoteSpec.m */; };
 /* End PBXBuildFile section */
 
 /* Begin PBXContainerItemProxy section */
@@ -647,11 +644,8 @@
 		D2F7E79907B2D74100F64583 /* CoreData.framework */ = {isa = PBXFileReference; lastKnownFileType = wrapper.framework; name = CoreData.framework; path = /System/Library/Frameworks/CoreData.framework; sourceTree = "<absolute>"; };
 		E46931A7172740D300F2077D /* update_libgit2 */ = {isa = PBXFileReference; lastKnownFileType = text; name = update_libgit2; path = script/update_libgit2; sourceTree = "<group>"; };
 		E46931A8172740D300F2077D /* update_libgit2_ios */ = {isa = PBXFileReference; lastKnownFileType = text; name = update_libgit2_ios; path = script/update_libgit2_ios; sourceTree = "<group>"; };
-<<<<<<< HEAD
+		F6CBB4A417FFD50500404926 /* libObjectiveGit-iOS.a */ = {isa = PBXFileReference; explicitFileType = archive.ar; includeInIndex = 0; path = "libObjectiveGit-iOS.a"; sourceTree = BUILT_PRODUCTS_DIR; };
 		F6ED8DA0180E713200A32D40 /* GTRemoteSpec.m */ = {isa = PBXFileReference; fileEncoding = 4; lastKnownFileType = sourcecode.c.objc; path = GTRemoteSpec.m; sourceTree = "<group>"; };
-=======
-		F6CBB4A417FFD50500404926 /* libObjectiveGit-iOS.a */ = {isa = PBXFileReference; explicitFileType = archive.ar; includeInIndex = 0; path = "libObjectiveGit-iOS.a"; sourceTree = BUILT_PRODUCTS_DIR; };
->>>>>>> 8fa78240
 /* End PBXFileReference section */
 
 /* Begin PBXFrameworksBuildPhase section */

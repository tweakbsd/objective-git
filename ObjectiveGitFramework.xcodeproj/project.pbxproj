--- conflicted
+++ resolved
@@ -107,10 +107,7 @@
 		306123B017EA5261006591D4 /* EXTScope.m in Sources */ = {isa = PBXBuildFile; fileRef = 306123AA17EA5261006591D4 /* EXTScope.m */; };
 		306123B117EA5261006591D4 /* metamacros.h in Headers */ = {isa = PBXBuildFile; fileRef = 306123AB17EA5261006591D4 /* metamacros.h */; };
 		306123B217EA5261006591D4 /* metamacros.h in Headers */ = {isa = PBXBuildFile; fileRef = 306123AB17EA5261006591D4 /* metamacros.h */; };
-<<<<<<< HEAD
 		307623AB17C6C8BD00E2CDF1 /* NSArray+StringArraySpec.m in Sources */ = {isa = PBXBuildFile; fileRef = 307623AA17C6C8BD00E2CDF1 /* NSArray+StringArraySpec.m */; };
-=======
->>>>>>> 0d5fa801
 		30865A91167F503400B1AB6E /* GTDiffSpec.m in Sources */ = {isa = PBXBuildFile; fileRef = 30865A90167F503400B1AB6E /* GTDiffSpec.m */; };
 		30A269AD17B4878C000FE64E /* GTRepository+StatusSpec.m in Sources */ = {isa = PBXBuildFile; fileRef = 30A269AC17B4878C000FE64E /* GTRepository+StatusSpec.m */; };
 		30A3D6541667F11C00C49A39 /* GTDiff.h in Headers */ = {isa = PBXBuildFile; fileRef = 30A3D6521667F11C00C49A39 /* GTDiff.h */; settings = {ATTRIBUTES = (Public, ); }; };
@@ -420,10 +417,7 @@
 		306123A917EA5261006591D4 /* EXTScope.h */ = {isa = PBXFileReference; fileEncoding = 4; lastKnownFileType = sourcecode.c.h; path = EXTScope.h; sourceTree = "<group>"; };
 		306123AA17EA5261006591D4 /* EXTScope.m */ = {isa = PBXFileReference; fileEncoding = 4; lastKnownFileType = sourcecode.c.objc; path = EXTScope.m; sourceTree = "<group>"; };
 		306123AB17EA5261006591D4 /* metamacros.h */ = {isa = PBXFileReference; fileEncoding = 4; lastKnownFileType = sourcecode.c.h; path = metamacros.h; sourceTree = "<group>"; };
-<<<<<<< HEAD
 		307623AA17C6C8BD00E2CDF1 /* NSArray+StringArraySpec.m */ = {isa = PBXFileReference; fileEncoding = 4; lastKnownFileType = sourcecode.c.objc; path = "NSArray+StringArraySpec.m"; sourceTree = "<group>"; };
-=======
->>>>>>> 0d5fa801
 		30865A90167F503400B1AB6E /* GTDiffSpec.m */ = {isa = PBXFileReference; fileEncoding = 4; lastKnownFileType = sourcecode.c.objc; path = GTDiffSpec.m; sourceTree = "<group>"; };
 		30A269AC17B4878C000FE64E /* GTRepository+StatusSpec.m */ = {isa = PBXFileReference; fileEncoding = 4; lastKnownFileType = sourcecode.c.objc; path = "GTRepository+StatusSpec.m"; sourceTree = "<group>"; };
 		30A3D6521667F11C00C49A39 /* GTDiff.h */ = {isa = PBXFileReference; fileEncoding = 4; lastKnownFileType = sourcecode.c.h; path = GTDiff.h; sourceTree = "<group>"; };
@@ -809,17 +803,14 @@
 				BDE4C062130EFE2C00851650 /* GTRepository.h */,
 				4DE864341794A37E00371A65 /* GTRepository+Private.h */,
 				BDE4C063130EFE2C00851650 /* GTRepository.m */,
-<<<<<<< HEAD
 				30DCBA6117B45A78009B0EBD /* GTRepository+Status.h */,
 				30DCBA6217B45A78009B0EBD /* GTRepository+Status.m */,
 				30DCBA5A17B45213009B0EBD /* GTStatusDelta.h */,
 				30DCBA5B17B45213009B0EBD /* GTStatusDelta.m */,
-=======
 				D015F7C817F695E800AD5E1F /* GTRepository+Stashing.h */,
 				D015F7C917F695E800AD5E1F /* GTRepository+Stashing.m */,
 				88746CC217FA1C950005888A /* GTRepository+Committing.h */,
 				88746CC317FA1C950005888A /* GTRepository+Committing.m */,
->>>>>>> 0d5fa801
 				BDD8AE6D13131B8800CB5D40 /* GTEnumerator.h */,
 				BDD8AE6E13131B8800CB5D40 /* GTEnumerator.m */,
 				BD6C22A71314625800992935 /* GTObject.h */,
@@ -1004,11 +995,8 @@
 				30FDC08016835A8100654BF0 /* GTDiffLine.h in Headers */,
 				8821547717147A5200D76B76 /* GTReflogEntry.h in Headers */,
 				3011D8781668F29600CE3409 /* GTDiffDelta.h in Headers */,
-<<<<<<< HEAD
 				30DCBA6417B45A78009B0EBD /* GTRepository+Status.h in Headers */,
-=======
 				88746CC517FA1C950005888A /* GTRepository+Committing.h in Headers */,
->>>>>>> 0d5fa801
 				8821547E17147B3600D76B76 /* GTOID.h in Headers */,
 				8821546A1714740500D76B76 /* GTReflog.h in Headers */,
 				6A74CA3616A942C000E1A3C5 /* GTConfiguration+Private.h in Headers */,
@@ -1057,18 +1045,12 @@
 				8821547D17147B3600D76B76 /* GTOID.h in Headers */,
 				30DCBA6317B45A78009B0EBD /* GTRepository+Status.h in Headers */,
 				8821547617147A5200D76B76 /* GTReflogEntry.h in Headers */,
-<<<<<<< HEAD
 				30DCBA5C17B45213009B0EBD /* GTStatusDelta.h in Headers */,
+				88746CC417FA1C950005888A /* GTRepository+Committing.h in Headers */,
 				30B1E7EE1703522100D0814D /* NSDate+GTTimeAdditions.h in Headers */,
 				D09C2E361755F16200065E36 /* GTSubmodule.h in Headers */,
 				4D26799F178DAF31002A2795 /* GTTreeEntry+Private.h in Headers */,
 				30DCBA7117B4791A009B0EBD /* NSArray+StringArray.h in Headers */,
-=======
-				88746CC417FA1C950005888A /* GTRepository+Committing.h in Headers */,
-				30B1E7EE1703522100D0814D /* NSDate+GTTimeAdditions.h in Headers */,
-				D09C2E361755F16200065E36 /* GTSubmodule.h in Headers */,
-				4D26799F178DAF31002A2795 /* GTTreeEntry+Private.h in Headers */,
->>>>>>> 0d5fa801
 				306123B117EA5261006591D4 /* metamacros.h in Headers */,
 				4DE864351794A37E00371A65 /* GTRepository+Private.h in Headers */,
 				4D79C0EE17DF9F4D00997DE4 /* GTCredential.h in Headers */,
@@ -1403,14 +1385,10 @@
 				88215483171499BE00D76B76 /* GTReflogSpec.m in Sources */,
 				88948AC91779243600809CDA /* GTObjectDatabaseSpec.m in Sources */,
 				D0AC906C172F941F00347DC4 /* GTRepositorySpec.m in Sources */,
-<<<<<<< HEAD
 				30DCBA7417B4791A009B0EBD /* NSArray+StringArray.m in Sources */,
 				306123AF17EA5261006591D4 /* EXTScope.m in Sources */,
 				30A269AD17B4878C000FE64E /* GTRepository+StatusSpec.m in Sources */,
 				307623AB17C6C8BD00E2CDF1 /* NSArray+StringArraySpec.m in Sources */,
-=======
-				306123AF17EA5261006591D4 /* EXTScope.m in Sources */,
->>>>>>> 0d5fa801
 				8832811F173D8816006D7DCF /* GTIndexSpec.m in Sources */,
 				D0F4E28A17C7F24200BBDE30 /* NSErrorGitSpec.m in Sources */,
 				88328128173D8A64006D7DCF /* GTTreeSpec.m in Sources */,

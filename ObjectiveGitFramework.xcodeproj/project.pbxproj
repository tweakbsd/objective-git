--- conflicted
+++ resolved
@@ -311,14 +311,11 @@
 		DD3D9513182A81E1004AF532 /* GTBlame.m in Sources */ = {isa = PBXBuildFile; fileRef = DD3D9511182A81E1004AF532 /* GTBlame.m */; };
 		DD3D951C182AB25C004AF532 /* GTBlameHunk.h in Headers */ = {isa = PBXBuildFile; fileRef = DD3D951A182AB25C004AF532 /* GTBlameHunk.h */; settings = {ATTRIBUTES = (Public, ); }; };
 		DD3D951D182AB25C004AF532 /* GTBlameHunk.m in Sources */ = {isa = PBXBuildFile; fileRef = DD3D951B182AB25C004AF532 /* GTBlameHunk.m */; };
-<<<<<<< HEAD
+		F879D8311B4B788F002D5C07 /* Libgit2FeaturesSpec.m in Sources */ = {isa = PBXBuildFile; fileRef = F879D82F1B4B77F4002D5C07 /* Libgit2FeaturesSpec.m */; };
 		F8D1BDEE1B31FE7C00CDEC90 /* GTRepository+Pull.h in Headers */ = {isa = PBXBuildFile; fileRef = F8D1BDEC1B31FE7C00CDEC90 /* GTRepository+Pull.h */; settings = {ATTRIBUTES = (Public, ); }; };
 		F8D1BDEF1B31FE7C00CDEC90 /* GTRepository+Pull.h in Headers */ = {isa = PBXBuildFile; fileRef = F8D1BDEC1B31FE7C00CDEC90 /* GTRepository+Pull.h */; settings = {ATTRIBUTES = (Public, ); }; };
 		F8D1BDF01B31FE7C00CDEC90 /* GTRepository+Pull.m in Sources */ = {isa = PBXBuildFile; fileRef = F8D1BDED1B31FE7C00CDEC90 /* GTRepository+Pull.m */; };
 		F8D1BDF11B31FE7C00CDEC90 /* GTRepository+Pull.m in Sources */ = {isa = PBXBuildFile; fileRef = F8D1BDED1B31FE7C00CDEC90 /* GTRepository+Pull.m */; };
-=======
-		F879D8311B4B788F002D5C07 /* Libgit2FeaturesSpec.m in Sources */ = {isa = PBXBuildFile; fileRef = F879D82F1B4B77F4002D5C07 /* Libgit2FeaturesSpec.m */; };
->>>>>>> c6145b44
 		F8E4A2911A170CA6006485A8 /* GTRemotePushSpec.m in Sources */ = {isa = PBXBuildFile; fileRef = F8E4A2901A170CA6006485A8 /* GTRemotePushSpec.m */; };
 		F8EFA0371B405020000FF7D0 /* GTRepository+PullSpec.m in Sources */ = {isa = PBXBuildFile; fileRef = F8EFA0361B405020000FF7D0 /* GTRepository+PullSpec.m */; };
 		F8EFA03A1B4059ED000FF7D0 /* GTUtilityFunctions.m in Sources */ = {isa = PBXBuildFile; fileRef = F8EFA0391B4059ED000FF7D0 /* GTUtilityFunctions.m */; };
@@ -583,12 +580,9 @@
 		DD3D951B182AB25C004AF532 /* GTBlameHunk.m */ = {isa = PBXFileReference; fileEncoding = 4; lastKnownFileType = sourcecode.c.objc; path = GTBlameHunk.m; sourceTree = "<group>"; };
 		E46931A7172740D300F2077D /* update_libgit2 */ = {isa = PBXFileReference; lastKnownFileType = text; name = update_libgit2; path = script/update_libgit2; sourceTree = "<group>"; };
 		E46931A8172740D300F2077D /* update_libgit2_ios */ = {isa = PBXFileReference; lastKnownFileType = text; name = update_libgit2_ios; path = script/update_libgit2_ios; sourceTree = "<group>"; };
-<<<<<<< HEAD
+		F879D82F1B4B77F4002D5C07 /* Libgit2FeaturesSpec.m */ = {isa = PBXFileReference; fileEncoding = 4; lastKnownFileType = sourcecode.c.objc; path = Libgit2FeaturesSpec.m; sourceTree = "<group>"; };
 		F8D1BDEC1B31FE7C00CDEC90 /* GTRepository+Pull.h */ = {isa = PBXFileReference; fileEncoding = 4; lastKnownFileType = sourcecode.c.h; path = "GTRepository+Pull.h"; sourceTree = "<group>"; };
 		F8D1BDED1B31FE7C00CDEC90 /* GTRepository+Pull.m */ = {isa = PBXFileReference; fileEncoding = 4; lastKnownFileType = sourcecode.c.objc; path = "GTRepository+Pull.m"; sourceTree = "<group>"; };
-=======
-		F879D82F1B4B77F4002D5C07 /* Libgit2FeaturesSpec.m */ = {isa = PBXFileReference; fileEncoding = 4; lastKnownFileType = sourcecode.c.objc; path = Libgit2FeaturesSpec.m; sourceTree = "<group>"; };
->>>>>>> c6145b44
 		F8E4A2901A170CA6006485A8 /* GTRemotePushSpec.m */ = {isa = PBXFileReference; fileEncoding = 4; lastKnownFileType = sourcecode.c.objc; path = GTRemotePushSpec.m; sourceTree = "<group>"; };
 		F8EFA0361B405020000FF7D0 /* GTRepository+PullSpec.m */ = {isa = PBXFileReference; fileEncoding = 4; lastKnownFileType = sourcecode.c.objc; path = "GTRepository+PullSpec.m"; sourceTree = "<group>"; };
 		F8EFA0381B4059ED000FF7D0 /* GTUtilityFunctions.h */ = {isa = PBXFileReference; fileEncoding = 4; lastKnownFileType = sourcecode.c.h; path = GTUtilityFunctions.h; sourceTree = "<group>"; };
@@ -762,20 +756,11 @@
 				30B1E7FF1703871900D0814D /* GTTimeAdditionsSpec.m */,
 				5BE612921745EEBC00266D8C /* GTTreeBuilderSpec.m */,
 				88328127173D8A64006D7DCF /* GTTreeSpec.m */,
+				F879D82F1B4B77F4002D5C07 /* Libgit2FeaturesSpec.m */,
 				307623AA17C6C8BD00E2CDF1 /* NSArray+StringArraySpec.m */,
 				D01EFD9F195DEF2200838D24 /* NSDataGitSpec.m */,
-<<<<<<< HEAD
 				D0F4E28917C7F24200BBDE30 /* NSErrorGitSpec.m */,
 				88F05A7616011E5400B7AD1D /* Supporting Files */,
-=======
-				D015F7D417F6965400AD5E1F /* GTRepositoryStashingSpec.m */,
-				886E623618AECD86000611A0 /* GTFilterSpec.m */,
-				D0751CD818BE520400134314 /* GTFilterListSpec.m */,
-				88234B2518F2FE260039972E /* GTRepositoryResetSpec.m */,
-				8870390A1975E3F2004118D7 /* GTDiffDeltaSpec.m */,
-				88E353051982EA6B0051001F /* GTRepositoryAttributesSpec.m */,
-				F879D82F1B4B77F4002D5C07 /* Libgit2FeaturesSpec.m */,
->>>>>>> c6145b44
 			);
 			path = ObjectiveGitTests;
 			sourceTree = "<group>";

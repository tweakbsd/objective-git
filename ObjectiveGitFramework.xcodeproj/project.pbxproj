// !$*UTF8*$!
{
	archiveVersion = 1;
	classes = {
	};
	objectVersion = 46;
	objects = {

/* Begin PBXAggregateTarget section */
		6A28265217C69CB400C6A948 /* OpenSSL-iOS */ = {
			isa = PBXAggregateTarget;
			buildConfigurationList = 6A28265417C69CB400C6A948 /* Build configuration list for PBXAggregateTarget "OpenSSL-iOS" */;
			buildPhases = (
				6A28265317C69CB400C6A948 /* ShellScript */,
			);
			dependencies = (
			);
			name = "OpenSSL-iOS";
			productName = "OpenSSL-iOS";
		};
		D0A330ED16027F1E00A616FA /* libgit2 */ = {
			isa = PBXAggregateTarget;
			buildConfigurationList = D0A330EE16027F1E00A616FA /* Build configuration list for PBXAggregateTarget "libgit2" */;
			buildPhases = (
				D0A330F116027F2300A616FA /* ShellScript */,
			);
			dependencies = (
			);
			name = libgit2;
			productName = libgit2;
		};
		D0A330F216027F3600A616FA /* libgit2-iOS */ = {
			isa = PBXAggregateTarget;
			buildConfigurationList = D0A330F316027F3700A616FA /* Build configuration list for PBXAggregateTarget "libgit2-iOS" */;
			buildPhases = (
				D0A330F616027F3B00A616FA /* ShellScript */,
			);
			dependencies = (
				6A28265B17C69D6300C6A948 /* PBXTargetDependency */,
			);
			name = "libgit2-iOS";
			productName = "libgit2-iOS";
		};
/* End PBXAggregateTarget section */

/* Begin PBXBuildFile section */
		04DB464E133AB5E200D9C624 /* NSError+Git.h in Headers */ = {isa = PBXBuildFile; fileRef = BDE4C060130EFE2C00851650 /* NSError+Git.h */; settings = {ATTRIBUTES = (Public, ); }; };
		04DB464F133AB5E200D9C624 /* GTRepository.h in Headers */ = {isa = PBXBuildFile; fileRef = BDE4C062130EFE2C00851650 /* GTRepository.h */; settings = {ATTRIBUTES = (Public, ); }; };
		04DB4652133AB5E200D9C624 /* GTEnumerator.h in Headers */ = {isa = PBXBuildFile; fileRef = BDD8AE6D13131B8800CB5D40 /* GTEnumerator.h */; settings = {ATTRIBUTES = (Public, ); }; };
		04DB4653133AB5E200D9C624 /* GTTree.h in Headers */ = {isa = PBXBuildFile; fileRef = BD6B040F131496B8001909D0 /* GTTree.h */; settings = {ATTRIBUTES = (Public, ); }; };
		04DB4654133AB5E200D9C624 /* GTTreeEntry.h in Headers */ = {isa = PBXBuildFile; fileRef = BD6B0415131496CC001909D0 /* GTTreeEntry.h */; settings = {ATTRIBUTES = (Public, ); }; };
		04DB4655133AB5E200D9C624 /* GTBlob.h in Headers */ = {isa = PBXBuildFile; fileRef = BDD627971318391200DE34D1 /* GTBlob.h */; settings = {ATTRIBUTES = (Public, ); }; };
		04DB4656133AB5E200D9C624 /* GTTag.h in Headers */ = {isa = PBXBuildFile; fileRef = BDD62922131C03D600DE34D1 /* GTTag.h */; settings = {ATTRIBUTES = (Public, ); }; };
		04DB4657133AB5E200D9C624 /* GTIndex.h in Headers */ = {isa = PBXBuildFile; fileRef = BDFAF9C1131C1845000508BC /* GTIndex.h */; settings = {ATTRIBUTES = (Public, ); }; };
		04DB4658133AB5E200D9C624 /* GTIndexEntry.h in Headers */ = {isa = PBXBuildFile; fileRef = BDFAF9C7131C1868000508BC /* GTIndexEntry.h */; settings = {ATTRIBUTES = (Public, ); }; };
		04DB4659133AB5E200D9C624 /* GTReference.h in Headers */ = {isa = PBXBuildFile; fileRef = BD441E06131ED0C300187010 /* GTReference.h */; settings = {ATTRIBUTES = (Public, ); }; };
		04DB465A133AB5E200D9C624 /* ObjectiveGit.h in Headers */ = {isa = PBXBuildFile; fileRef = 88F6D9D81320451F00CC0BA8 /* ObjectiveGit.h */; settings = {ATTRIBUTES = (Public, ); }; };
		04DB465B133AB5E200D9C624 /* GTCommit.h in Headers */ = {isa = PBXBuildFile; fileRef = BD6C22A41314609A00992935 /* GTCommit.h */; settings = {ATTRIBUTES = (Public, ); }; };
		04DB465C133AB5E200D9C624 /* GTObject.h in Headers */ = {isa = PBXBuildFile; fileRef = BD6C22A71314625800992935 /* GTObject.h */; settings = {ATTRIBUTES = (Public, ); }; };
		04DB465D133AB5E200D9C624 /* GTSignature.h in Headers */ = {isa = PBXBuildFile; fileRef = BD6C254313148DC900992935 /* GTSignature.h */; settings = {ATTRIBUTES = (Public, ); }; };
		04DB465E133AB5E200D9C624 /* GTBranch.h in Headers */ = {isa = PBXBuildFile; fileRef = 88F50F56132054D800584FBE /* GTBranch.h */; settings = {ATTRIBUTES = (Public, ); }; };
		04DB4660133AB5EB00D9C624 /* NSError+Git.m in Sources */ = {isa = PBXBuildFile; fileRef = BDE4C061130EFE2C00851650 /* NSError+Git.m */; };
		04DB4661133AB5EB00D9C624 /* GTRepository.m in Sources */ = {isa = PBXBuildFile; fileRef = BDE4C063130EFE2C00851650 /* GTRepository.m */; };
		04DB4664133AB5EB00D9C624 /* GTEnumerator.m in Sources */ = {isa = PBXBuildFile; fileRef = BDD8AE6E13131B8800CB5D40 /* GTEnumerator.m */; };
		04DB4665133AB5EB00D9C624 /* GTCommit.m in Sources */ = {isa = PBXBuildFile; fileRef = BD6C22A51314609A00992935 /* GTCommit.m */; };
		04DB4666133AB5EB00D9C624 /* GTObject.m in Sources */ = {isa = PBXBuildFile; fileRef = BD6C22A81314625800992935 /* GTObject.m */; };
		04DB4667133AB5EB00D9C624 /* GTSignature.m in Sources */ = {isa = PBXBuildFile; fileRef = BD6C254413148DC900992935 /* GTSignature.m */; };
		04DB4668133AB5EB00D9C624 /* GTTree.m in Sources */ = {isa = PBXBuildFile; fileRef = BD6B0410131496B8001909D0 /* GTTree.m */; };
		04DB4669133AB5EB00D9C624 /* GTTreeEntry.m in Sources */ = {isa = PBXBuildFile; fileRef = BD6B0416131496CC001909D0 /* GTTreeEntry.m */; };
		04DB466A133AB5EB00D9C624 /* GTBlob.m in Sources */ = {isa = PBXBuildFile; fileRef = BDD627981318391200DE34D1 /* GTBlob.m */; };
		04DB466B133AB5EB00D9C624 /* GTTag.m in Sources */ = {isa = PBXBuildFile; fileRef = BDD62923131C03D600DE34D1 /* GTTag.m */; };
		04DB466C133AB5EB00D9C624 /* GTIndex.m in Sources */ = {isa = PBXBuildFile; fileRef = BDFAF9C2131C1845000508BC /* GTIndex.m */; };
		04DB466D133AB5EB00D9C624 /* GTIndexEntry.m in Sources */ = {isa = PBXBuildFile; fileRef = BDFAF9C8131C1868000508BC /* GTIndexEntry.m */; };
		04DB466E133AB5EB00D9C624 /* GTReference.m in Sources */ = {isa = PBXBuildFile; fileRef = BD441E07131ED0C300187010 /* GTReference.m */; };
		04DB466F133AB5EB00D9C624 /* GTBranch.m in Sources */ = {isa = PBXBuildFile; fileRef = 88F50F57132054D800584FBE /* GTBranch.m */; };
		04DB4672133AB5FE00D9C624 /* libz.dylib in Frameworks */ = {isa = PBXBuildFile; fileRef = 04DB4671133AB5FE00D9C624 /* libz.dylib */; };
		2089E43C17D9A58000F451DA /* GTTagSpec.m in Sources */ = {isa = PBXBuildFile; fileRef = 2089E43B17D9A58000F451DA /* GTTagSpec.m */; };
		3011D86B1668E48500CE3409 /* GTDiffFile.h in Headers */ = {isa = PBXBuildFile; fileRef = 3011D8691668E48500CE3409 /* GTDiffFile.h */; settings = {ATTRIBUTES = (Public, ); }; };
		3011D86C1668E48500CE3409 /* GTDiffFile.h in Headers */ = {isa = PBXBuildFile; fileRef = 3011D8691668E48500CE3409 /* GTDiffFile.h */; settings = {ATTRIBUTES = (Public, ); }; };
		3011D86D1668E48500CE3409 /* GTDiffFile.m in Sources */ = {isa = PBXBuildFile; fileRef = 3011D86A1668E48500CE3409 /* GTDiffFile.m */; };
		3011D86E1668E48500CE3409 /* GTDiffFile.m in Sources */ = {isa = PBXBuildFile; fileRef = 3011D86A1668E48500CE3409 /* GTDiffFile.m */; };
		3011D8711668E78500CE3409 /* GTDiffHunk.h in Headers */ = {isa = PBXBuildFile; fileRef = 3011D86F1668E78500CE3409 /* GTDiffHunk.h */; settings = {ATTRIBUTES = (Public, ); }; };
		3011D8721668E78500CE3409 /* GTDiffHunk.h in Headers */ = {isa = PBXBuildFile; fileRef = 3011D86F1668E78500CE3409 /* GTDiffHunk.h */; settings = {ATTRIBUTES = (Public, ); }; };
		3011D8731668E78500CE3409 /* GTDiffHunk.m in Sources */ = {isa = PBXBuildFile; fileRef = 3011D8701668E78500CE3409 /* GTDiffHunk.m */; };
		3011D8741668E78500CE3409 /* GTDiffHunk.m in Sources */ = {isa = PBXBuildFile; fileRef = 3011D8701668E78500CE3409 /* GTDiffHunk.m */; };
		3011D8771668F29600CE3409 /* GTDiffDelta.h in Headers */ = {isa = PBXBuildFile; fileRef = 3011D8751668F29600CE3409 /* GTDiffDelta.h */; settings = {ATTRIBUTES = (Public, ); }; };
		3011D8781668F29600CE3409 /* GTDiffDelta.h in Headers */ = {isa = PBXBuildFile; fileRef = 3011D8751668F29600CE3409 /* GTDiffDelta.h */; settings = {ATTRIBUTES = (Public, ); }; };
		3011D8791668F29600CE3409 /* GTDiffDelta.m in Sources */ = {isa = PBXBuildFile; fileRef = 3011D8761668F29600CE3409 /* GTDiffDelta.m */; };
		3011D87A1668F29600CE3409 /* GTDiffDelta.m in Sources */ = {isa = PBXBuildFile; fileRef = 3011D8761668F29600CE3409 /* GTDiffDelta.m */; };
		307623AB17C6C8BD00E2CDF1 /* NSArray+StringArraySpec.m in Sources */ = {isa = PBXBuildFile; fileRef = 307623AA17C6C8BD00E2CDF1 /* NSArray+StringArraySpec.m */; };
		30865A91167F503400B1AB6E /* GTDiffSpec.m in Sources */ = {isa = PBXBuildFile; fileRef = 30865A90167F503400B1AB6E /* GTDiffSpec.m */; };
		30A269AD17B4878C000FE64E /* GTRepository+StatusSpec.m in Sources */ = {isa = PBXBuildFile; fileRef = 30A269AC17B4878C000FE64E /* GTRepository+StatusSpec.m */; };
		30A3D6541667F11C00C49A39 /* GTDiff.h in Headers */ = {isa = PBXBuildFile; fileRef = 30A3D6521667F11C00C49A39 /* GTDiff.h */; settings = {ATTRIBUTES = (Public, ); }; };
		30A3D6551667F11C00C49A39 /* GTDiff.h in Headers */ = {isa = PBXBuildFile; fileRef = 30A3D6521667F11C00C49A39 /* GTDiff.h */; settings = {ATTRIBUTES = (Public, ); }; };
		30A3D6561667F11C00C49A39 /* GTDiff.m in Sources */ = {isa = PBXBuildFile; fileRef = 30A3D6531667F11C00C49A39 /* GTDiff.m */; };
		30A3D6571667F11C00C49A39 /* GTDiff.m in Sources */ = {isa = PBXBuildFile; fileRef = 30A3D6531667F11C00C49A39 /* GTDiff.m */; };
		30B1E7EE1703522100D0814D /* NSDate+GTTimeAdditions.h in Headers */ = {isa = PBXBuildFile; fileRef = 30B1E7EC1703522100D0814D /* NSDate+GTTimeAdditions.h */; };
		30B1E7EF1703522100D0814D /* NSDate+GTTimeAdditions.h in Headers */ = {isa = PBXBuildFile; fileRef = 30B1E7EC1703522100D0814D /* NSDate+GTTimeAdditions.h */; };
		30B1E7F01703522100D0814D /* NSDate+GTTimeAdditions.m in Sources */ = {isa = PBXBuildFile; fileRef = 30B1E7ED1703522100D0814D /* NSDate+GTTimeAdditions.m */; };
		30B1E7F11703522100D0814D /* NSDate+GTTimeAdditions.m in Sources */ = {isa = PBXBuildFile; fileRef = 30B1E7ED1703522100D0814D /* NSDate+GTTimeAdditions.m */; };
		30B1E8001703871900D0814D /* GTTimeAdditionsSpec.m in Sources */ = {isa = PBXBuildFile; fileRef = 30B1E7FF1703871900D0814D /* GTTimeAdditionsSpec.m */; };
		30DCBA5C17B45213009B0EBD /* GTStatusDelta.h in Headers */ = {isa = PBXBuildFile; fileRef = 30DCBA5A17B45213009B0EBD /* GTStatusDelta.h */; settings = {ATTRIBUTES = (Public, ); }; };
		30DCBA5D17B45213009B0EBD /* GTStatusDelta.h in Headers */ = {isa = PBXBuildFile; fileRef = 30DCBA5A17B45213009B0EBD /* GTStatusDelta.h */; };
		30DCBA5E17B45213009B0EBD /* GTStatusDelta.m in Sources */ = {isa = PBXBuildFile; fileRef = 30DCBA5B17B45213009B0EBD /* GTStatusDelta.m */; };
		30DCBA5F17B45213009B0EBD /* GTStatusDelta.m in Sources */ = {isa = PBXBuildFile; fileRef = 30DCBA5B17B45213009B0EBD /* GTStatusDelta.m */; };
		30DCBA6017B45213009B0EBD /* GTStatusDelta.m in Sources */ = {isa = PBXBuildFile; fileRef = 30DCBA5B17B45213009B0EBD /* GTStatusDelta.m */; };
		30DCBA6317B45A78009B0EBD /* GTRepository+Status.h in Headers */ = {isa = PBXBuildFile; fileRef = 30DCBA6117B45A78009B0EBD /* GTRepository+Status.h */; settings = {ATTRIBUTES = (Public, ); }; };
		30DCBA6417B45A78009B0EBD /* GTRepository+Status.h in Headers */ = {isa = PBXBuildFile; fileRef = 30DCBA6117B45A78009B0EBD /* GTRepository+Status.h */; };
		30DCBA6517B45A78009B0EBD /* GTRepository+Status.m in Sources */ = {isa = PBXBuildFile; fileRef = 30DCBA6217B45A78009B0EBD /* GTRepository+Status.m */; };
		30DCBA6617B45A78009B0EBD /* GTRepository+Status.m in Sources */ = {isa = PBXBuildFile; fileRef = 30DCBA6217B45A78009B0EBD /* GTRepository+Status.m */; };
		30DCBA6717B45A78009B0EBD /* GTRepository+Status.m in Sources */ = {isa = PBXBuildFile; fileRef = 30DCBA6217B45A78009B0EBD /* GTRepository+Status.m */; };
		30DCBA7117B4791A009B0EBD /* NSArray+StringArray.h in Headers */ = {isa = PBXBuildFile; fileRef = 30DCBA6F17B4791A009B0EBD /* NSArray+StringArray.h */; settings = {ATTRIBUTES = (Private, ); }; };
		30DCBA7217B4791A009B0EBD /* NSArray+StringArray.h in Headers */ = {isa = PBXBuildFile; fileRef = 30DCBA6F17B4791A009B0EBD /* NSArray+StringArray.h */; };
		30DCBA7317B4791A009B0EBD /* NSArray+StringArray.m in Sources */ = {isa = PBXBuildFile; fileRef = 30DCBA7017B4791A009B0EBD /* NSArray+StringArray.m */; };
		30DCBA7417B4791A009B0EBD /* NSArray+StringArray.m in Sources */ = {isa = PBXBuildFile; fileRef = 30DCBA7017B4791A009B0EBD /* NSArray+StringArray.m */; };
		30DCBA7517B4791A009B0EBD /* NSArray+StringArray.m in Sources */ = {isa = PBXBuildFile; fileRef = 30DCBA7017B4791A009B0EBD /* NSArray+StringArray.m */; };
		30FDC07F16835A8100654BF0 /* GTDiffLine.h in Headers */ = {isa = PBXBuildFile; fileRef = 30FDC07D16835A8100654BF0 /* GTDiffLine.h */; settings = {ATTRIBUTES = (Public, ); }; };
		30FDC08016835A8100654BF0 /* GTDiffLine.h in Headers */ = {isa = PBXBuildFile; fileRef = 30FDC07D16835A8100654BF0 /* GTDiffLine.h */; settings = {ATTRIBUTES = (Public, ); }; };
		30FDC08116835A8100654BF0 /* GTDiffLine.m in Sources */ = {isa = PBXBuildFile; fileRef = 30FDC07E16835A8100654BF0 /* GTDiffLine.m */; };
		30FDC08216835A8100654BF0 /* GTDiffLine.m in Sources */ = {isa = PBXBuildFile; fileRef = 30FDC07E16835A8100654BF0 /* GTDiffLine.m */; };
		3E0A23E5159E0FDB00A6068F /* GTObjectDatabase.h in Headers */ = {isa = PBXBuildFile; fileRef = 55C8054C13861F34004DCB0F /* GTObjectDatabase.h */; settings = {ATTRIBUTES = (Public, ); }; };
		4D26799F178DAF31002A2795 /* GTTreeEntry+Private.h in Headers */ = {isa = PBXBuildFile; fileRef = 4D26799D178DAF31002A2795 /* GTTreeEntry+Private.h */; settings = {ATTRIBUTES = (Private, ); }; };
		4DE864351794A37E00371A65 /* GTRepository+Private.h in Headers */ = {isa = PBXBuildFile; fileRef = 4DE864341794A37E00371A65 /* GTRepository+Private.h */; settings = {ATTRIBUTES = (Private, ); }; };
		4DE864361794A37E00371A65 /* GTRepository+Private.h in Headers */ = {isa = PBXBuildFile; fileRef = 4DE864341794A37E00371A65 /* GTRepository+Private.h */; settings = {ATTRIBUTES = (Private, ); }; };
		55C8054F13861FE7004DCB0F /* GTObjectDatabase.m in Sources */ = {isa = PBXBuildFile; fileRef = 55C8054D13861F34004DCB0F /* GTObjectDatabase.m */; };
		55C8055013861FE7004DCB0F /* GTObjectDatabase.m in Sources */ = {isa = PBXBuildFile; fileRef = 55C8054D13861F34004DCB0F /* GTObjectDatabase.m */; };
		55C8057A13875578004DCB0F /* NSString+Git.m in Sources */ = {isa = PBXBuildFile; fileRef = 55C8057313874CDF004DCB0F /* NSString+Git.m */; };
		55C8057C13875579004DCB0F /* NSString+Git.m in Sources */ = {isa = PBXBuildFile; fileRef = 55C8057313874CDF004DCB0F /* NSString+Git.m */; };
		55C8057D13875C11004DCB0F /* NSData+Git.h in Headers */ = {isa = PBXBuildFile; fileRef = BD6C2266131459E700992935 /* NSData+Git.h */; settings = {ATTRIBUTES = (Public, ); }; };
		55C8057E13875C1B004DCB0F /* NSString+Git.h in Headers */ = {isa = PBXBuildFile; fileRef = 55C8057213874CDF004DCB0F /* NSString+Git.h */; settings = {ATTRIBUTES = (Public, ); }; };
		55C8057F13875C62004DCB0F /* NSData+Git.h in Headers */ = {isa = PBXBuildFile; fileRef = BD6C2266131459E700992935 /* NSData+Git.h */; settings = {ATTRIBUTES = (Public, ); }; };
		55C8058013875C6E004DCB0F /* NSString+Git.h in Headers */ = {isa = PBXBuildFile; fileRef = 55C8057213874CDF004DCB0F /* NSString+Git.h */; settings = {ATTRIBUTES = (Public, ); }; };
		5BE612881745EE3400266D8C /* GTTreeBuilder.h in Headers */ = {isa = PBXBuildFile; fileRef = 5BE612861745EE3300266D8C /* GTTreeBuilder.h */; settings = {ATTRIBUTES = (Public, ); }; };
		5BE612891745EE3400266D8C /* GTTreeBuilder.h in Headers */ = {isa = PBXBuildFile; fileRef = 5BE612861745EE3300266D8C /* GTTreeBuilder.h */; settings = {ATTRIBUTES = (Public, ); }; };
		5BE6128A1745EE3400266D8C /* GTTreeBuilder.m in Sources */ = {isa = PBXBuildFile; fileRef = 5BE612871745EE3300266D8C /* GTTreeBuilder.m */; };
		5BE6128B1745EE3400266D8C /* GTTreeBuilder.m in Sources */ = {isa = PBXBuildFile; fileRef = 5BE612871745EE3300266D8C /* GTTreeBuilder.m */; };
		5BE612931745EEBC00266D8C /* GTTreeBuilderSpec.m in Sources */ = {isa = PBXBuildFile; fileRef = 5BE612921745EEBC00266D8C /* GTTreeBuilderSpec.m */; };
		6A1F2FD517C6A8F3003DFADE /* libcrypto.a in Frameworks */ = {isa = PBXBuildFile; fileRef = 6A1F2FD317C6A8F3003DFADE /* libcrypto.a */; };
		6A1F2FD617C6A8F3003DFADE /* libssl.a in Frameworks */ = {isa = PBXBuildFile; fileRef = 6A1F2FD417C6A8F3003DFADE /* libssl.a */; };
		6A74CA3216A9429700E1A3C5 /* GTRemote.m in Sources */ = {isa = PBXBuildFile; fileRef = 883CD6AA1600EBC600F57354 /* GTRemote.m */; };
		6A74CA3416A942AA00E1A3C5 /* NSData+Git.m in Sources */ = {isa = PBXBuildFile; fileRef = BD6C2267131459E700992935 /* NSData+Git.m */; };
		6A74CA3616A942C000E1A3C5 /* GTConfiguration+Private.h in Headers */ = {isa = PBXBuildFile; fileRef = 883CD6AE1600F01000F57354 /* GTConfiguration+Private.h */; settings = {ATTRIBUTES = (Private, ); }; };
		6A74CA3716A942C800E1A3C5 /* GTRemote.h in Headers */ = {isa = PBXBuildFile; fileRef = 883CD6A91600EBC600F57354 /* GTRemote.h */; settings = {ATTRIBUTES = (Public, ); }; };
		6A74CA3816A9432A00E1A3C5 /* ObjectiveGit.m in Sources */ = {isa = PBXBuildFile; fileRef = 88F05AC51601209A00B7AD1D /* ObjectiveGit.m */; };
		79262F1013C697C100A4B1EA /* git2 in Copy git2 Headers */ = {isa = PBXBuildFile; fileRef = 79262F0E13C697BE00A4B1EA /* git2 */; };
		79262F8B13C69B1600A4B1EA /* git2.h in Headers */ = {isa = PBXBuildFile; fileRef = 79262F8A13C69B1600A4B1EA /* git2.h */; settings = {ATTRIBUTES = (Public, ); }; };
		8803DA871313145700E6E818 /* libz.dylib in Frameworks */ = {isa = PBXBuildFile; fileRef = 8803DA861313145700E6E818 /* libz.dylib */; };
		882154691714740500D76B76 /* GTReflog.h in Headers */ = {isa = PBXBuildFile; fileRef = 882154671714740500D76B76 /* GTReflog.h */; settings = {ATTRIBUTES = (Public, ); }; };
		8821546A1714740500D76B76 /* GTReflog.h in Headers */ = {isa = PBXBuildFile; fileRef = 882154671714740500D76B76 /* GTReflog.h */; settings = {ATTRIBUTES = (Public, ); }; };
		8821546B1714740500D76B76 /* GTReflog.m in Sources */ = {isa = PBXBuildFile; fileRef = 882154681714740500D76B76 /* GTReflog.m */; };
		8821546C1714740500D76B76 /* GTReflog.m in Sources */ = {isa = PBXBuildFile; fileRef = 882154681714740500D76B76 /* GTReflog.m */; };
		8821547617147A5200D76B76 /* GTReflogEntry.h in Headers */ = {isa = PBXBuildFile; fileRef = 8821547417147A5100D76B76 /* GTReflogEntry.h */; settings = {ATTRIBUTES = (Public, ); }; };
		8821547717147A5200D76B76 /* GTReflogEntry.h in Headers */ = {isa = PBXBuildFile; fileRef = 8821547417147A5100D76B76 /* GTReflogEntry.h */; settings = {ATTRIBUTES = (Public, ); }; };
		8821547817147A5200D76B76 /* GTReflogEntry.m in Sources */ = {isa = PBXBuildFile; fileRef = 8821547517147A5200D76B76 /* GTReflogEntry.m */; };
		8821547917147A5200D76B76 /* GTReflogEntry.m in Sources */ = {isa = PBXBuildFile; fileRef = 8821547517147A5200D76B76 /* GTReflogEntry.m */; };
		8821547D17147B3600D76B76 /* GTOID.h in Headers */ = {isa = PBXBuildFile; fileRef = 8821547B17147B3600D76B76 /* GTOID.h */; settings = {ATTRIBUTES = (Public, ); }; };
		8821547E17147B3600D76B76 /* GTOID.h in Headers */ = {isa = PBXBuildFile; fileRef = 8821547B17147B3600D76B76 /* GTOID.h */; settings = {ATTRIBUTES = (Public, ); }; };
		8821547F17147B3600D76B76 /* GTOID.m in Sources */ = {isa = PBXBuildFile; fileRef = 8821547C17147B3600D76B76 /* GTOID.m */; };
		8821548017147B3600D76B76 /* GTOID.m in Sources */ = {isa = PBXBuildFile; fileRef = 8821547C17147B3600D76B76 /* GTOID.m */; };
		88215483171499BE00D76B76 /* GTReflogSpec.m in Sources */ = {isa = PBXBuildFile; fileRef = 88215482171499BE00D76B76 /* GTReflogSpec.m */; };
		8832811F173D8816006D7DCF /* GTIndexSpec.m in Sources */ = {isa = PBXBuildFile; fileRef = 8832811E173D8816006D7DCF /* GTIndexSpec.m */; };
		88328128173D8A64006D7DCF /* GTTreeSpec.m in Sources */ = {isa = PBXBuildFile; fileRef = 88328127173D8A64006D7DCF /* GTTreeSpec.m */; };
		883CD6AB1600EBC600F57354 /* GTRemote.h in Headers */ = {isa = PBXBuildFile; fileRef = 883CD6A91600EBC600F57354 /* GTRemote.h */; settings = {ATTRIBUTES = (Public, ); }; };
		883CD6AC1600EBC600F57354 /* GTRemote.m in Sources */ = {isa = PBXBuildFile; fileRef = 883CD6AA1600EBC600F57354 /* GTRemote.m */; };
		887DAFFC15CB1CBD00F30D0D /* libcrypto.dylib in Frameworks */ = {isa = PBXBuildFile; fileRef = 887DAFFB15CB1CBD00F30D0D /* libcrypto.dylib */; };
		887DAFFD15CB1CE200F30D0D /* libssl.dylib in Frameworks */ = {isa = PBXBuildFile; fileRef = 887DAFF915CB1C9F00F30D0D /* libssl.dylib */; };
		88948AC91779243600809CDA /* GTObjectDatabaseSpec.m in Sources */ = {isa = PBXBuildFile; fileRef = 88948AC81779243600809CDA /* GTObjectDatabaseSpec.m */; };
		88A994BA16FCE7D400402C7B /* GTBranchSpec.m in Sources */ = {isa = PBXBuildFile; fileRef = 88A994B916FCE7D400402C7B /* GTBranchSpec.m */; };
		88A994CB16FCED1D00402C7B /* GTTestCase.m in Sources */ = {isa = PBXBuildFile; fileRef = 88A994CA16FCED1D00402C7B /* GTTestCase.m */; };
		88C0BC5917038CF3009E99AA /* GTConfigurationSpec.m in Sources */ = {isa = PBXBuildFile; fileRef = 88C0BC5817038CF3009E99AA /* GTConfigurationSpec.m */; };
		88EB7E4D14AEBA600046FEA4 /* GTConfiguration.h in Headers */ = {isa = PBXBuildFile; fileRef = 88EB7E4B14AEBA600046FEA4 /* GTConfiguration.h */; settings = {ATTRIBUTES = (Public, ); }; };
		88EB7E4E14AEBA600046FEA4 /* GTConfiguration.m in Sources */ = {isa = PBXBuildFile; fileRef = 88EB7E4C14AEBA600046FEA4 /* GTConfiguration.m */; };
		88F05A9D16011F6A00B7AD1D /* SenTestingKit.framework in Frameworks */ = {isa = PBXBuildFile; fileRef = 88F05A9C16011F6A00B7AD1D /* SenTestingKit.framework */; };
		88F05A9E16011F6E00B7AD1D /* ObjectiveGit.framework in Frameworks */ = {isa = PBXBuildFile; fileRef = 8DC2EF5B0486A6940098B216 /* ObjectiveGit.framework */; };
		88F05AB316011FFD00B7AD1D /* GTBlobTest.m in Sources */ = {isa = PBXBuildFile; fileRef = 88F05AA216011FFD00B7AD1D /* GTBlobTest.m */; };
		88F05AB416011FFD00B7AD1D /* GTBranchTest.m in Sources */ = {isa = PBXBuildFile; fileRef = 88F05AA316011FFD00B7AD1D /* GTBranchTest.m */; };
		88F05AB516011FFD00B7AD1D /* GTCommitTest.m in Sources */ = {isa = PBXBuildFile; fileRef = 88F05AA416011FFD00B7AD1D /* GTCommitTest.m */; };
		88F05AB916011FFD00B7AD1D /* GTObjectTest.m in Sources */ = {isa = PBXBuildFile; fileRef = 88F05AA816011FFD00B7AD1D /* GTObjectTest.m */; };
		88F05ABA16011FFD00B7AD1D /* GTReferenceTest.m in Sources */ = {isa = PBXBuildFile; fileRef = 88F05AA916011FFD00B7AD1D /* GTReferenceTest.m */; };
		88F05ABB16011FFD00B7AD1D /* GTRepositoryPackTest.m in Sources */ = {isa = PBXBuildFile; fileRef = 88F05AAA16011FFD00B7AD1D /* GTRepositoryPackTest.m */; };
		88F05ABC16011FFD00B7AD1D /* GTRepositoryTest.m in Sources */ = {isa = PBXBuildFile; fileRef = 88F05AAB16011FFD00B7AD1D /* GTRepositoryTest.m */; };
		88F05AC41601204200B7AD1D /* InfoPlist.strings in Resources */ = {isa = PBXBuildFile; fileRef = 88F05A7816011E5400B7AD1D /* InfoPlist.strings */; };
		88F05AC61601209A00B7AD1D /* ObjectiveGit.m in Sources */ = {isa = PBXBuildFile; fileRef = 88F05AC51601209A00B7AD1D /* ObjectiveGit.m */; };
		88F05AC716012CE500B7AD1D /* NSString+Git.m in Sources */ = {isa = PBXBuildFile; fileRef = 55C8057313874CDF004DCB0F /* NSString+Git.m */; };
		88F05AC816012CEE00B7AD1D /* NSData+Git.m in Sources */ = {isa = PBXBuildFile; fileRef = BD6C2267131459E700992935 /* NSData+Git.m */; };
		88F05AF11601338B00B7AD1D /* libSpecta.a in Frameworks */ = {isa = PBXBuildFile; fileRef = 88F05AD41601335C00B7AD1D /* libSpecta.a */; };
		88F05AF21601338F00B7AD1D /* libExpecta.a in Frameworks */ = {isa = PBXBuildFile; fileRef = 88F05AE61601336B00B7AD1D /* libExpecta.a */; };
		88F50F59132054D800584FBE /* GTBranch.h in Headers */ = {isa = PBXBuildFile; fileRef = 88F50F56132054D800584FBE /* GTBranch.h */; settings = {ATTRIBUTES = (Public, ); }; };
		88F50F5A132054D800584FBE /* GTBranch.m in Sources */ = {isa = PBXBuildFile; fileRef = 88F50F57132054D800584FBE /* GTBranch.m */; };
		88F6D9D91320451F00CC0BA8 /* ObjectiveGit.h in Headers */ = {isa = PBXBuildFile; fileRef = 88F6D9D81320451F00CC0BA8 /* ObjectiveGit.h */; settings = {ATTRIBUTES = (Public, ); }; };
		88F6D9FA1320467100CC0BA8 /* GTCommit.h in Headers */ = {isa = PBXBuildFile; fileRef = BD6C22A41314609A00992935 /* GTCommit.h */; settings = {ATTRIBUTES = (Public, ); }; };
		88F6D9FB1320467500CC0BA8 /* GTObject.h in Headers */ = {isa = PBXBuildFile; fileRef = BD6C22A71314625800992935 /* GTObject.h */; settings = {ATTRIBUTES = (Public, ); }; };
		88F6D9FC1320467800CC0BA8 /* GTSignature.h in Headers */ = {isa = PBXBuildFile; fileRef = BD6C254313148DC900992935 /* GTSignature.h */; settings = {ATTRIBUTES = (Public, ); }; };
		8DC2EF530486A6940098B216 /* InfoPlist.strings in Resources */ = {isa = PBXBuildFile; fileRef = 089C1666FE841158C02AAC07 /* InfoPlist.strings */; };
		8DC2EF570486A6940098B216 /* Cocoa.framework in Frameworks */ = {isa = PBXBuildFile; fileRef = 1058C7B1FEA5585E11CA2CBB /* Cocoa.framework */; };
		AA046112134F4D2000DF526B /* GTOdbObject.h in Headers */ = {isa = PBXBuildFile; fileRef = AA046110134F4D2000DF526B /* GTOdbObject.h */; settings = {ATTRIBUTES = (Public, ); }; };
		AA046113134F4D2000DF526B /* GTOdbObject.h in Headers */ = {isa = PBXBuildFile; fileRef = AA046110134F4D2000DF526B /* GTOdbObject.h */; settings = {ATTRIBUTES = (Public, ); }; };
		AA046114134F4D2000DF526B /* GTOdbObject.m in Sources */ = {isa = PBXBuildFile; fileRef = AA046111134F4D2000DF526B /* GTOdbObject.m */; };
		AA046115134F4D2000DF526B /* GTOdbObject.m in Sources */ = {isa = PBXBuildFile; fileRef = AA046111134F4D2000DF526B /* GTOdbObject.m */; };
		BD441E08131ED0C300187010 /* GTReference.h in Headers */ = {isa = PBXBuildFile; fileRef = BD441E06131ED0C300187010 /* GTReference.h */; settings = {ATTRIBUTES = (Public, ); }; };
		BD441E09131ED0C300187010 /* GTReference.m in Sources */ = {isa = PBXBuildFile; fileRef = BD441E07131ED0C300187010 /* GTReference.m */; };
		BD6B0411131496B8001909D0 /* GTTree.h in Headers */ = {isa = PBXBuildFile; fileRef = BD6B040F131496B8001909D0 /* GTTree.h */; settings = {ATTRIBUTES = (Public, ); }; };
		BD6B0412131496B8001909D0 /* GTTree.m in Sources */ = {isa = PBXBuildFile; fileRef = BD6B0410131496B8001909D0 /* GTTree.m */; };
		BD6B0417131496CC001909D0 /* GTTreeEntry.h in Headers */ = {isa = PBXBuildFile; fileRef = BD6B0415131496CC001909D0 /* GTTreeEntry.h */; settings = {ATTRIBUTES = (Public, ); }; };
		BD6B0418131496CC001909D0 /* GTTreeEntry.m in Sources */ = {isa = PBXBuildFile; fileRef = BD6B0416131496CC001909D0 /* GTTreeEntry.m */; };
		BD6C235313146E6600992935 /* GTCommit.m in Sources */ = {isa = PBXBuildFile; fileRef = BD6C22A51314609A00992935 /* GTCommit.m */; };
		BD6C235413146E6A00992935 /* GTObject.m in Sources */ = {isa = PBXBuildFile; fileRef = BD6C22A81314625800992935 /* GTObject.m */; };
		BD6C254613148DD300992935 /* GTSignature.m in Sources */ = {isa = PBXBuildFile; fileRef = BD6C254413148DC900992935 /* GTSignature.m */; };
		BDB2B1301386F34300C88D55 /* GTObjectDatabase.h in Headers */ = {isa = PBXBuildFile; fileRef = 55C8054C13861F34004DCB0F /* GTObjectDatabase.h */; settings = {ATTRIBUTES = (Public, ); }; };
		BDD627991318391200DE34D1 /* GTBlob.h in Headers */ = {isa = PBXBuildFile; fileRef = BDD627971318391200DE34D1 /* GTBlob.h */; settings = {ATTRIBUTES = (Public, ); }; };
		BDD6279A1318391200DE34D1 /* GTBlob.m in Sources */ = {isa = PBXBuildFile; fileRef = BDD627981318391200DE34D1 /* GTBlob.m */; };
		BDD62924131C03D600DE34D1 /* GTTag.h in Headers */ = {isa = PBXBuildFile; fileRef = BDD62922131C03D600DE34D1 /* GTTag.h */; settings = {ATTRIBUTES = (Public, ); }; };
		BDD62925131C03D600DE34D1 /* GTTag.m in Sources */ = {isa = PBXBuildFile; fileRef = BDD62923131C03D600DE34D1 /* GTTag.m */; };
		BDD8AE6F13131B8800CB5D40 /* GTEnumerator.h in Headers */ = {isa = PBXBuildFile; fileRef = BDD8AE6D13131B8800CB5D40 /* GTEnumerator.h */; settings = {ATTRIBUTES = (Public, ); }; };
		BDD8AE7013131B8800CB5D40 /* GTEnumerator.m in Sources */ = {isa = PBXBuildFile; fileRef = BDD8AE6E13131B8800CB5D40 /* GTEnumerator.m */; };
		BDE4C064130EFE2C00851650 /* NSError+Git.h in Headers */ = {isa = PBXBuildFile; fileRef = BDE4C060130EFE2C00851650 /* NSError+Git.h */; settings = {ATTRIBUTES = (Public, ); }; };
		BDE4C065130EFE2C00851650 /* NSError+Git.m in Sources */ = {isa = PBXBuildFile; fileRef = BDE4C061130EFE2C00851650 /* NSError+Git.m */; };
		BDE4C066130EFE2C00851650 /* GTRepository.h in Headers */ = {isa = PBXBuildFile; fileRef = BDE4C062130EFE2C00851650 /* GTRepository.h */; settings = {ATTRIBUTES = (Public, ); }; };
		BDE4C067130EFE2C00851650 /* GTRepository.m in Sources */ = {isa = PBXBuildFile; fileRef = BDE4C063130EFE2C00851650 /* GTRepository.m */; };
		BDFAF9C3131C1845000508BC /* GTIndex.h in Headers */ = {isa = PBXBuildFile; fileRef = BDFAF9C1131C1845000508BC /* GTIndex.h */; settings = {ATTRIBUTES = (Public, ); }; };
		BDFAF9C4131C1845000508BC /* GTIndex.m in Sources */ = {isa = PBXBuildFile; fileRef = BDFAF9C2131C1845000508BC /* GTIndex.m */; };
		BDFAF9C9131C1868000508BC /* GTIndexEntry.h in Headers */ = {isa = PBXBuildFile; fileRef = BDFAF9C7131C1868000508BC /* GTIndexEntry.h */; settings = {ATTRIBUTES = (Public, ); }; };
		BDFAF9CA131C1868000508BC /* GTIndexEntry.m in Sources */ = {isa = PBXBuildFile; fileRef = BDFAF9C8131C1868000508BC /* GTIndexEntry.m */; };
		D00F6816175D373C004DB9D6 /* GTReferenceSpec.m in Sources */ = {isa = PBXBuildFile; fileRef = D00F6815175D373C004DB9D6 /* GTReferenceSpec.m */; };
		D03B7C411756AB370034A610 /* GTSubmoduleSpec.m in Sources */ = {isa = PBXBuildFile; fileRef = D03B7C401756AB370034A610 /* GTSubmoduleSpec.m */; };
		D040AF70177B9779001AD9EB /* GTOIDSpec.m in Sources */ = {isa = PBXBuildFile; fileRef = D040AF6F177B9779001AD9EB /* GTOIDSpec.m */; };
		D040AF78177B9A9E001AD9EB /* GTSignatureSpec.m in Sources */ = {isa = PBXBuildFile; fileRef = D040AF77177B9A9E001AD9EB /* GTSignatureSpec.m */; };
		D06D9E011755D10000558C17 /* GTEnumeratorSpec.m in Sources */ = {isa = PBXBuildFile; fileRef = D06D9E001755D10000558C17 /* GTEnumeratorSpec.m */; };
		D09C2E361755F16200065E36 /* GTSubmodule.h in Headers */ = {isa = PBXBuildFile; fileRef = D09C2E341755F16200065E36 /* GTSubmodule.h */; settings = {ATTRIBUTES = (Public, ); }; };
		D09C2E371755F16200065E36 /* GTSubmodule.h in Headers */ = {isa = PBXBuildFile; fileRef = D09C2E341755F16200065E36 /* GTSubmodule.h */; settings = {ATTRIBUTES = (Public, ); }; };
		D09C2E381755F16200065E36 /* GTSubmodule.m in Sources */ = {isa = PBXBuildFile; fileRef = D09C2E351755F16200065E36 /* GTSubmodule.m */; };
		D09C2E391755F16200065E36 /* GTSubmodule.m in Sources */ = {isa = PBXBuildFile; fileRef = D09C2E351755F16200065E36 /* GTSubmodule.m */; };
		D09C2E51175602A500065E36 /* fixtures.zip in Resources */ = {isa = PBXBuildFile; fileRef = D09C2E50175602A500065E36 /* fixtures.zip */; };
		D0AC906C172F941F00347DC4 /* GTRepositorySpec.m in Sources */ = {isa = PBXBuildFile; fileRef = D0AC906B172F941F00347DC4 /* GTRepositorySpec.m */; };
		D0F4E28A17C7F24200BBDE30 /* NSErrorGitSpec.m in Sources */ = {isa = PBXBuildFile; fileRef = D0F4E28917C7F24200BBDE30 /* NSErrorGitSpec.m */; };
		E9FFC6BF1577CC8300A9E736 /* GTConfiguration.m in Sources */ = {isa = PBXBuildFile; fileRef = 88EB7E4C14AEBA600046FEA4 /* GTConfiguration.m */; };
		E9FFC6C01577CC8A00A9E736 /* GTConfiguration.h in Headers */ = {isa = PBXBuildFile; fileRef = 88EB7E4B14AEBA600046FEA4 /* GTConfiguration.h */; settings = {ATTRIBUTES = (Public, ); }; };
/* End PBXBuildFile section */

/* Begin PBXContainerItemProxy section */
		6A28265A17C69D6300C6A948 /* PBXContainerItemProxy */ = {
			isa = PBXContainerItemProxy;
			containerPortal = 0867D690FE84028FC02AAC07 /* Project object */;
			proxyType = 1;
			remoteGlobalIDString = 6A28265217C69CB400C6A948;
			remoteInfo = "OpenSSL-iOS";
		};
		88F05A9F16011F9000B7AD1D /* PBXContainerItemProxy */ = {
			isa = PBXContainerItemProxy;
			containerPortal = 0867D690FE84028FC02AAC07 /* Project object */;
			proxyType = 1;
			remoteGlobalIDString = 8DC2EF4F0486A6940098B216;
			remoteInfo = ObjectiveGit;
		};
		88F05AD31601335C00B7AD1D /* PBXContainerItemProxy */ = {
			isa = PBXContainerItemProxy;
			containerPortal = 88F05AC91601335C00B7AD1D /* Specta.xcodeproj */;
			proxyType = 2;
			remoteGlobalIDString = E9D96A2614B6B8AB007D9521;
			remoteInfo = Specta;
		};
		88F05AD51601335C00B7AD1D /* PBXContainerItemProxy */ = {
			isa = PBXContainerItemProxy;
			containerPortal = 88F05AC91601335C00B7AD1D /* Specta.xcodeproj */;
			proxyType = 2;
			remoteGlobalIDString = E9B777A414BA294B00D8DC76;
			remoteInfo = "Specta-iOS";
		};
		88F05AD71601335C00B7AD1D /* PBXContainerItemProxy */ = {
			isa = PBXContainerItemProxy;
			containerPortal = 88F05AC91601335C00B7AD1D /* Specta.xcodeproj */;
			proxyType = 2;
			remoteGlobalIDString = E9D96A3A14B6B8AB007D9521;
			remoteInfo = SpectaTests;
		};
		88F05AD91601335C00B7AD1D /* PBXContainerItemProxy */ = {
			isa = PBXContainerItemProxy;
			containerPortal = 88F05AC91601335C00B7AD1D /* Specta.xcodeproj */;
			proxyType = 2;
			remoteGlobalIDString = E9B777B314BA294C00D8DC76;
			remoteInfo = "Specta-iOSTests";
		};
		88F05AE51601336B00B7AD1D /* PBXContainerItemProxy */ = {
			isa = PBXContainerItemProxy;
			containerPortal = 88F05ADB1601336B00B7AD1D /* Expecta.xcodeproj */;
			proxyType = 2;
			remoteGlobalIDString = E9ACDF0C13B2DD520010F4D7;
			remoteInfo = Expecta;
		};
		88F05AE71601336B00B7AD1D /* PBXContainerItemProxy */ = {
			isa = PBXContainerItemProxy;
			containerPortal = 88F05ADB1601336B00B7AD1D /* Expecta.xcodeproj */;
			proxyType = 2;
			remoteGlobalIDString = E93067CE13B2E6D100EA26FF;
			remoteInfo = "Expecta-iOS";
		};
		88F05AE91601336B00B7AD1D /* PBXContainerItemProxy */ = {
			isa = PBXContainerItemProxy;
			containerPortal = 88F05ADB1601336B00B7AD1D /* Expecta.xcodeproj */;
			proxyType = 2;
			remoteGlobalIDString = E9ACDF1D13B2DD520010F4D7;
			remoteInfo = ExpectaTests;
		};
		88F05AEB1601336B00B7AD1D /* PBXContainerItemProxy */ = {
			isa = PBXContainerItemProxy;
			containerPortal = 88F05ADB1601336B00B7AD1D /* Expecta.xcodeproj */;
			proxyType = 2;
			remoteGlobalIDString = E93067DA13B2E6D100EA26FF;
			remoteInfo = "Expecta-iOSTests";
		};
		88F05AED1601337D00B7AD1D /* PBXContainerItemProxy */ = {
			isa = PBXContainerItemProxy;
			containerPortal = 88F05AC91601335C00B7AD1D /* Specta.xcodeproj */;
			proxyType = 1;
			remoteGlobalIDString = E9D96A2514B6B8AB007D9521;
			remoteInfo = Specta;
		};
		88F05AEF1601338400B7AD1D /* PBXContainerItemProxy */ = {
			isa = PBXContainerItemProxy;
			containerPortal = 88F05ADB1601336B00B7AD1D /* Expecta.xcodeproj */;
			proxyType = 1;
			remoteGlobalIDString = E9ACDF0B13B2DD520010F4D7;
			remoteInfo = Expecta;
		};
		D0A330F716027F4900A616FA /* PBXContainerItemProxy */ = {
			isa = PBXContainerItemProxy;
			containerPortal = 0867D690FE84028FC02AAC07 /* Project object */;
			proxyType = 1;
			remoteGlobalIDString = D0A330ED16027F1E00A616FA;
			remoteInfo = libgit2;
		};
		D0A330F916027F4D00A616FA /* PBXContainerItemProxy */ = {
			isa = PBXContainerItemProxy;
			containerPortal = 0867D690FE84028FC02AAC07 /* Project object */;
			proxyType = 1;
			remoteGlobalIDString = D0A330F216027F3600A616FA;
			remoteInfo = "libgit2-iOS";
		};
/* End PBXContainerItemProxy section */

/* Begin PBXCopyFilesBuildPhase section */
		79262F0F13C697BE00A4B1EA /* Copy git2 Headers */ = {
			isa = PBXCopyFilesBuildPhase;
			buildActionMask = 2147483647;
			dstPath = Headers;
			dstSubfolderSpec = 1;
			files = (
				79262F1013C697C100A4B1EA /* git2 in Copy git2 Headers */,
			);
			name = "Copy git2 Headers";
			runOnlyForDeploymentPostprocessing = 0;
		};
/* End PBXCopyFilesBuildPhase section */

/* Begin PBXFileReference section */
		04DB4645133AB57600D9C624 /* libObjectiveGit-iOS.a */ = {isa = PBXFileReference; explicitFileType = archive.ar; includeInIndex = 0; path = "libObjectiveGit-iOS.a"; sourceTree = BUILT_PRODUCTS_DIR; };
		04DB4671133AB5FE00D9C624 /* libz.dylib */ = {isa = PBXFileReference; lastKnownFileType = "compiled.mach-o.dylib"; name = libz.dylib; path = usr/lib/libz.dylib; sourceTree = SDKROOT; };
		0867D69BFE84028FC02AAC07 /* Foundation.framework */ = {isa = PBXFileReference; lastKnownFileType = wrapper.framework; name = Foundation.framework; path = /System/Library/Frameworks/Foundation.framework; sourceTree = "<absolute>"; };
		0867D6A5FE840307C02AAC07 /* AppKit.framework */ = {isa = PBXFileReference; lastKnownFileType = wrapper.framework; name = AppKit.framework; path = /System/Library/Frameworks/AppKit.framework; sourceTree = "<absolute>"; };
		089C1667FE841158C02AAC07 /* English */ = {isa = PBXFileReference; fileEncoding = 4; lastKnownFileType = text.plist.strings; name = English; path = English.lproj/InfoPlist.strings; sourceTree = "<group>"; };
		1058C7B1FEA5585E11CA2CBB /* Cocoa.framework */ = {isa = PBXFileReference; lastKnownFileType = wrapper.framework; name = Cocoa.framework; path = /System/Library/Frameworks/Cocoa.framework; sourceTree = "<absolute>"; };
		2089E43B17D9A58000F451DA /* GTTagSpec.m */ = {isa = PBXFileReference; fileEncoding = 4; lastKnownFileType = sourcecode.c.objc; path = GTTagSpec.m; sourceTree = "<group>"; };
		3011D8691668E48500CE3409 /* GTDiffFile.h */ = {isa = PBXFileReference; fileEncoding = 4; lastKnownFileType = sourcecode.c.h; path = GTDiffFile.h; sourceTree = "<group>"; };
		3011D86A1668E48500CE3409 /* GTDiffFile.m */ = {isa = PBXFileReference; fileEncoding = 4; lastKnownFileType = sourcecode.c.objc; path = GTDiffFile.m; sourceTree = "<group>"; };
		3011D86F1668E78500CE3409 /* GTDiffHunk.h */ = {isa = PBXFileReference; fileEncoding = 4; lastKnownFileType = sourcecode.c.h; path = GTDiffHunk.h; sourceTree = "<group>"; };
		3011D8701668E78500CE3409 /* GTDiffHunk.m */ = {isa = PBXFileReference; fileEncoding = 4; lastKnownFileType = sourcecode.c.objc; path = GTDiffHunk.m; sourceTree = "<group>"; };
		3011D8751668F29600CE3409 /* GTDiffDelta.h */ = {isa = PBXFileReference; fileEncoding = 4; lastKnownFileType = sourcecode.c.h; path = GTDiffDelta.h; sourceTree = "<group>"; };
		3011D8761668F29600CE3409 /* GTDiffDelta.m */ = {isa = PBXFileReference; fileEncoding = 4; lastKnownFileType = sourcecode.c.objc; path = GTDiffDelta.m; sourceTree = "<group>"; };
		307623AA17C6C8BD00E2CDF1 /* NSArray+StringArraySpec.m */ = {isa = PBXFileReference; fileEncoding = 4; lastKnownFileType = sourcecode.c.objc; path = "NSArray+StringArraySpec.m"; sourceTree = "<group>"; };
		30865A90167F503400B1AB6E /* GTDiffSpec.m */ = {isa = PBXFileReference; fileEncoding = 4; lastKnownFileType = sourcecode.c.objc; path = GTDiffSpec.m; sourceTree = "<group>"; };
		30A269AC17B4878C000FE64E /* GTRepository+StatusSpec.m */ = {isa = PBXFileReference; fileEncoding = 4; lastKnownFileType = sourcecode.c.objc; path = "GTRepository+StatusSpec.m"; sourceTree = "<group>"; };
		30A3D6521667F11C00C49A39 /* GTDiff.h */ = {isa = PBXFileReference; fileEncoding = 4; lastKnownFileType = sourcecode.c.h; path = GTDiff.h; sourceTree = "<group>"; };
		30A3D6531667F11C00C49A39 /* GTDiff.m */ = {isa = PBXFileReference; fileEncoding = 4; lastKnownFileType = sourcecode.c.objc; path = GTDiff.m; sourceTree = "<group>"; };
		30B1E7EC1703522100D0814D /* NSDate+GTTimeAdditions.h */ = {isa = PBXFileReference; fileEncoding = 4; lastKnownFileType = sourcecode.c.h; path = "NSDate+GTTimeAdditions.h"; sourceTree = "<group>"; };
		30B1E7ED1703522100D0814D /* NSDate+GTTimeAdditions.m */ = {isa = PBXFileReference; fileEncoding = 4; lastKnownFileType = sourcecode.c.objc; path = "NSDate+GTTimeAdditions.m"; sourceTree = "<group>"; };
		30B1E7FF1703871900D0814D /* GTTimeAdditionsSpec.m */ = {isa = PBXFileReference; fileEncoding = 4; lastKnownFileType = sourcecode.c.objc; path = GTTimeAdditionsSpec.m; sourceTree = "<group>"; };
		30DCBA5A17B45213009B0EBD /* GTStatusDelta.h */ = {isa = PBXFileReference; fileEncoding = 4; lastKnownFileType = sourcecode.c.h; path = GTStatusDelta.h; sourceTree = "<group>"; };
		30DCBA5B17B45213009B0EBD /* GTStatusDelta.m */ = {isa = PBXFileReference; fileEncoding = 4; lastKnownFileType = sourcecode.c.objc; path = GTStatusDelta.m; sourceTree = "<group>"; };
		30DCBA6117B45A78009B0EBD /* GTRepository+Status.h */ = {isa = PBXFileReference; fileEncoding = 4; lastKnownFileType = sourcecode.c.h; path = "GTRepository+Status.h"; sourceTree = "<group>"; };
		30DCBA6217B45A78009B0EBD /* GTRepository+Status.m */ = {isa = PBXFileReference; fileEncoding = 4; lastKnownFileType = sourcecode.c.objc; path = "GTRepository+Status.m"; sourceTree = "<group>"; };
		30DCBA6F17B4791A009B0EBD /* NSArray+StringArray.h */ = {isa = PBXFileReference; fileEncoding = 4; lastKnownFileType = sourcecode.c.h; path = "NSArray+StringArray.h"; sourceTree = "<group>"; };
		30DCBA7017B4791A009B0EBD /* NSArray+StringArray.m */ = {isa = PBXFileReference; fileEncoding = 4; lastKnownFileType = sourcecode.c.objc; path = "NSArray+StringArray.m"; sourceTree = "<group>"; };
		30FDC07D16835A8100654BF0 /* GTDiffLine.h */ = {isa = PBXFileReference; fileEncoding = 4; lastKnownFileType = sourcecode.c.h; path = GTDiffLine.h; sourceTree = "<group>"; };
		30FDC07E16835A8100654BF0 /* GTDiffLine.m */ = {isa = PBXFileReference; fileEncoding = 4; lastKnownFileType = sourcecode.c.objc; path = GTDiffLine.m; sourceTree = "<group>"; };
		32DBCF5E0370ADEE00C91783 /* ObjectiveGitFramework_Prefix.pch */ = {isa = PBXFileReference; fileEncoding = 4; lastKnownFileType = sourcecode.c.h; path = ObjectiveGitFramework_Prefix.pch; sourceTree = "<group>"; };
		4D26799D178DAF31002A2795 /* GTTreeEntry+Private.h */ = {isa = PBXFileReference; fileEncoding = 4; lastKnownFileType = sourcecode.c.h; path = "GTTreeEntry+Private.h"; sourceTree = "<group>"; };
		4DE864341794A37E00371A65 /* GTRepository+Private.h */ = {isa = PBXFileReference; fileEncoding = 4; lastKnownFileType = sourcecode.c.h; path = "GTRepository+Private.h"; sourceTree = "<group>"; };
		55C8054C13861F34004DCB0F /* GTObjectDatabase.h */ = {isa = PBXFileReference; fileEncoding = 4; lastKnownFileType = sourcecode.c.h; path = GTObjectDatabase.h; sourceTree = "<group>"; };
		55C8054D13861F34004DCB0F /* GTObjectDatabase.m */ = {isa = PBXFileReference; fileEncoding = 4; lastKnownFileType = sourcecode.c.objc; lineEnding = 0; path = GTObjectDatabase.m; sourceTree = "<group>"; xcLanguageSpecificationIdentifier = xcode.lang.objc; };
		55C8057213874CDF004DCB0F /* NSString+Git.h */ = {isa = PBXFileReference; fileEncoding = 4; lastKnownFileType = sourcecode.c.h; path = "NSString+Git.h"; sourceTree = "<group>"; };
		55C8057313874CDF004DCB0F /* NSString+Git.m */ = {isa = PBXFileReference; fileEncoding = 4; lastKnownFileType = sourcecode.c.objc; path = "NSString+Git.m"; sourceTree = "<group>"; };
		5BE612861745EE3300266D8C /* GTTreeBuilder.h */ = {isa = PBXFileReference; fileEncoding = 4; lastKnownFileType = sourcecode.c.h; path = GTTreeBuilder.h; sourceTree = "<group>"; };
		5BE612871745EE3300266D8C /* GTTreeBuilder.m */ = {isa = PBXFileReference; fileEncoding = 4; lastKnownFileType = sourcecode.c.objc; path = GTTreeBuilder.m; sourceTree = "<group>"; };
		5BE612921745EEBC00266D8C /* GTTreeBuilderSpec.m */ = {isa = PBXFileReference; fileEncoding = 4; lastKnownFileType = sourcecode.c.objc; path = GTTreeBuilderSpec.m; sourceTree = "<group>"; };
		6A1F2FD317C6A8F3003DFADE /* libcrypto.a */ = {isa = PBXFileReference; lastKnownFileType = archive.ar; name = libcrypto.a; path = "ios-openssl/lib/libcrypto.a"; sourceTree = "<group>"; };
		6A1F2FD417C6A8F3003DFADE /* libssl.a */ = {isa = PBXFileReference; lastKnownFileType = archive.ar; name = libssl.a; path = "ios-openssl/lib/libssl.a"; sourceTree = "<group>"; };
		79262F0E13C697BE00A4B1EA /* git2 */ = {isa = PBXFileReference; lastKnownFileType = folder; name = git2; path = libgit2/include/git2; sourceTree = "<group>"; };
		79262F8A13C69B1600A4B1EA /* git2.h */ = {isa = PBXFileReference; fileEncoding = 4; lastKnownFileType = sourcecode.c.h; name = git2.h; path = libgit2/include/git2.h; sourceTree = "<group>"; };
		8803DA861313145700E6E818 /* libz.dylib */ = {isa = PBXFileReference; lastKnownFileType = "compiled.mach-o.dylib"; name = libz.dylib; path = usr/lib/libz.dylib; sourceTree = SDKROOT; };
		882154671714740500D76B76 /* GTReflog.h */ = {isa = PBXFileReference; fileEncoding = 4; lastKnownFileType = sourcecode.c.h; path = GTReflog.h; sourceTree = "<group>"; };
		882154681714740500D76B76 /* GTReflog.m */ = {isa = PBXFileReference; fileEncoding = 4; lastKnownFileType = sourcecode.c.objc; path = GTReflog.m; sourceTree = "<group>"; };
		882154731714755500D76B76 /* GTReflog+Private.h */ = {isa = PBXFileReference; lastKnownFileType = sourcecode.c.h; path = "GTReflog+Private.h"; sourceTree = "<group>"; };
		8821547417147A5100D76B76 /* GTReflogEntry.h */ = {isa = PBXFileReference; fileEncoding = 4; lastKnownFileType = sourcecode.c.h; path = GTReflogEntry.h; sourceTree = "<group>"; };
		8821547517147A5200D76B76 /* GTReflogEntry.m */ = {isa = PBXFileReference; fileEncoding = 4; lastKnownFileType = sourcecode.c.objc; path = GTReflogEntry.m; sourceTree = "<group>"; };
		8821547A17147A5F00D76B76 /* GTReflogEntry+Private.h */ = {isa = PBXFileReference; lastKnownFileType = sourcecode.c.h; path = "GTReflogEntry+Private.h"; sourceTree = "<group>"; };
		8821547B17147B3600D76B76 /* GTOID.h */ = {isa = PBXFileReference; fileEncoding = 4; lastKnownFileType = sourcecode.c.h; path = GTOID.h; sourceTree = "<group>"; };
		8821547C17147B3600D76B76 /* GTOID.m */ = {isa = PBXFileReference; fileEncoding = 4; lastKnownFileType = sourcecode.c.objc; path = GTOID.m; sourceTree = "<group>"; };
		88215482171499BE00D76B76 /* GTReflogSpec.m */ = {isa = PBXFileReference; fileEncoding = 4; lastKnownFileType = sourcecode.c.objc; path = GTReflogSpec.m; sourceTree = "<group>"; };
		8832811E173D8816006D7DCF /* GTIndexSpec.m */ = {isa = PBXFileReference; fileEncoding = 4; lastKnownFileType = sourcecode.c.objc; path = GTIndexSpec.m; sourceTree = "<group>"; };
		88328127173D8A64006D7DCF /* GTTreeSpec.m */ = {isa = PBXFileReference; fileEncoding = 4; lastKnownFileType = sourcecode.c.objc; path = GTTreeSpec.m; sourceTree = "<group>"; };
		883CD6A91600EBC600F57354 /* GTRemote.h */ = {isa = PBXFileReference; fileEncoding = 4; lastKnownFileType = sourcecode.c.h; path = GTRemote.h; sourceTree = "<group>"; };
		883CD6AA1600EBC600F57354 /* GTRemote.m */ = {isa = PBXFileReference; fileEncoding = 4; lastKnownFileType = sourcecode.c.objc; path = GTRemote.m; sourceTree = "<group>"; };
		883CD6AE1600F01000F57354 /* GTConfiguration+Private.h */ = {isa = PBXFileReference; lastKnownFileType = sourcecode.c.h; path = "GTConfiguration+Private.h"; sourceTree = "<group>"; };
		887DAFF615CB1C8000F30D0D /* Security.framework */ = {isa = PBXFileReference; lastKnownFileType = wrapper.framework; name = Security.framework; path = System/Library/Frameworks/Security.framework; sourceTree = SDKROOT; };
		887DAFF915CB1C9F00F30D0D /* libssl.dylib */ = {isa = PBXFileReference; lastKnownFileType = "compiled.mach-o.dylib"; name = libssl.dylib; path = usr/lib/libssl.dylib; sourceTree = SDKROOT; };
		887DAFFB15CB1CBD00F30D0D /* libcrypto.dylib */ = {isa = PBXFileReference; lastKnownFileType = "compiled.mach-o.dylib"; name = libcrypto.dylib; path = usr/lib/libcrypto.dylib; sourceTree = SDKROOT; };
		88948AC81779243600809CDA /* GTObjectDatabaseSpec.m */ = {isa = PBXFileReference; fileEncoding = 4; lastKnownFileType = sourcecode.c.objc; path = GTObjectDatabaseSpec.m; sourceTree = "<group>"; };
		88A994B916FCE7D400402C7B /* GTBranchSpec.m */ = {isa = PBXFileReference; fileEncoding = 4; lastKnownFileType = sourcecode.c.objc; path = GTBranchSpec.m; sourceTree = "<group>"; };
		88A994C916FCED1D00402C7B /* GTTestCase.h */ = {isa = PBXFileReference; fileEncoding = 4; lastKnownFileType = sourcecode.c.h; path = GTTestCase.h; sourceTree = "<group>"; };
		88A994CA16FCED1D00402C7B /* GTTestCase.m */ = {isa = PBXFileReference; fileEncoding = 4; lastKnownFileType = sourcecode.c.objc; path = GTTestCase.m; sourceTree = "<group>"; };
		88C0BC5817038CF3009E99AA /* GTConfigurationSpec.m */ = {isa = PBXFileReference; fileEncoding = 4; lastKnownFileType = sourcecode.c.objc; path = GTConfigurationSpec.m; sourceTree = "<group>"; };
		88EB7E4B14AEBA600046FEA4 /* GTConfiguration.h */ = {isa = PBXFileReference; fileEncoding = 4; lastKnownFileType = sourcecode.c.h; path = GTConfiguration.h; sourceTree = "<group>"; };
		88EB7E4C14AEBA600046FEA4 /* GTConfiguration.m */ = {isa = PBXFileReference; fileEncoding = 4; lastKnownFileType = sourcecode.c.objc; path = GTConfiguration.m; sourceTree = "<group>"; };
		88F05A6B16011E5400B7AD1D /* ObjectiveGitTests.octest */ = {isa = PBXFileReference; explicitFileType = wrapper.cfbundle; includeInIndex = 0; path = ObjectiveGitTests.octest; sourceTree = BUILT_PRODUCTS_DIR; };
		88F05A7716011E5400B7AD1D /* ObjectiveGitTests-Info.plist */ = {isa = PBXFileReference; lastKnownFileType = text.plist.xml; path = "ObjectiveGitTests-Info.plist"; sourceTree = "<group>"; };
		88F05A7916011E5400B7AD1D /* en */ = {isa = PBXFileReference; lastKnownFileType = text.plist.strings; name = en; path = en.lproj/InfoPlist.strings; sourceTree = "<group>"; };
		88F05A7E16011E5400B7AD1D /* ObjectiveGitTests-Prefix.pch */ = {isa = PBXFileReference; lastKnownFileType = sourcecode.c.h; path = "ObjectiveGitTests-Prefix.pch"; sourceTree = "<group>"; };
		88F05A9C16011F6A00B7AD1D /* SenTestingKit.framework */ = {isa = PBXFileReference; lastKnownFileType = wrapper.framework; name = SenTestingKit.framework; path = Library/Frameworks/SenTestingKit.framework; sourceTree = DEVELOPER_DIR; };
		88F05AA216011FFD00B7AD1D /* GTBlobTest.m */ = {isa = PBXFileReference; fileEncoding = 4; lastKnownFileType = sourcecode.c.objc; path = GTBlobTest.m; sourceTree = "<group>"; };
		88F05AA316011FFD00B7AD1D /* GTBranchTest.m */ = {isa = PBXFileReference; fileEncoding = 4; lastKnownFileType = sourcecode.c.objc; path = GTBranchTest.m; sourceTree = "<group>"; };
		88F05AA416011FFD00B7AD1D /* GTCommitTest.m */ = {isa = PBXFileReference; fileEncoding = 4; lastKnownFileType = sourcecode.c.objc; path = GTCommitTest.m; sourceTree = "<group>"; };
		88F05AA816011FFD00B7AD1D /* GTObjectTest.m */ = {isa = PBXFileReference; fileEncoding = 4; lastKnownFileType = sourcecode.c.objc; path = GTObjectTest.m; sourceTree = "<group>"; };
		88F05AA916011FFD00B7AD1D /* GTReferenceTest.m */ = {isa = PBXFileReference; fileEncoding = 4; lastKnownFileType = sourcecode.c.objc; path = GTReferenceTest.m; sourceTree = "<group>"; };
		88F05AAA16011FFD00B7AD1D /* GTRepositoryPackTest.m */ = {isa = PBXFileReference; fileEncoding = 4; lastKnownFileType = sourcecode.c.objc; path = GTRepositoryPackTest.m; sourceTree = "<group>"; };
		88F05AAB16011FFD00B7AD1D /* GTRepositoryTest.m */ = {isa = PBXFileReference; fileEncoding = 4; lastKnownFileType = sourcecode.c.objc; path = GTRepositoryTest.m; sourceTree = "<group>"; };
		88F05AAF16011FFD00B7AD1D /* ObjectiveGitTests-Info.plist */ = {isa = PBXFileReference; fileEncoding = 4; lastKnownFileType = text.plist.xml; path = "ObjectiveGitTests-Info.plist"; sourceTree = "<group>"; };
		88F05AC51601209A00B7AD1D /* ObjectiveGit.m */ = {isa = PBXFileReference; fileEncoding = 4; lastKnownFileType = sourcecode.c.objc; name = ObjectiveGit.m; path = Classes/ObjectiveGit.m; sourceTree = "<group>"; };
		88F05AC91601335C00B7AD1D /* Specta.xcodeproj */ = {isa = PBXFileReference; lastKnownFileType = "wrapper.pb-project"; name = Specta.xcodeproj; path = specta/Specta.xcodeproj; sourceTree = "<group>"; };
		88F05ADB1601336B00B7AD1D /* Expecta.xcodeproj */ = {isa = PBXFileReference; lastKnownFileType = "wrapper.pb-project"; name = Expecta.xcodeproj; path = expecta/Expecta.xcodeproj; sourceTree = "<group>"; };
		88F50F56132054D800584FBE /* GTBranch.h */ = {isa = PBXFileReference; fileEncoding = 4; lastKnownFileType = sourcecode.c.h; path = GTBranch.h; sourceTree = "<group>"; };
		88F50F57132054D800584FBE /* GTBranch.m */ = {isa = PBXFileReference; fileEncoding = 4; lastKnownFileType = sourcecode.c.objc; lineEnding = 0; path = GTBranch.m; sourceTree = "<group>"; xcLanguageSpecificationIdentifier = xcode.lang.objc; };
		88F6D9D81320451F00CC0BA8 /* ObjectiveGit.h */ = {isa = PBXFileReference; fileEncoding = 4; lastKnownFileType = sourcecode.c.h; lineEnding = 0; name = ObjectiveGit.h; path = Classes/ObjectiveGit.h; sourceTree = "<group>"; xcLanguageSpecificationIdentifier = xcode.lang.objcpp; };
		8DC2EF5A0486A6940098B216 /* Info.plist */ = {isa = PBXFileReference; fileEncoding = 4; lastKnownFileType = text.plist.xml; path = Info.plist; sourceTree = "<group>"; };
		8DC2EF5B0486A6940098B216 /* ObjectiveGit.framework */ = {isa = PBXFileReference; explicitFileType = wrapper.framework; includeInIndex = 0; path = ObjectiveGit.framework; sourceTree = BUILT_PRODUCTS_DIR; };
		AA046110134F4D2000DF526B /* GTOdbObject.h */ = {isa = PBXFileReference; fileEncoding = 4; lastKnownFileType = sourcecode.c.h; path = GTOdbObject.h; sourceTree = "<group>"; };
		AA046111134F4D2000DF526B /* GTOdbObject.m */ = {isa = PBXFileReference; fileEncoding = 4; lastKnownFileType = sourcecode.c.objc; lineEnding = 0; path = GTOdbObject.m; sourceTree = "<group>"; xcLanguageSpecificationIdentifier = xcode.lang.objc; };
		BD441E06131ED0C300187010 /* GTReference.h */ = {isa = PBXFileReference; fileEncoding = 4; lastKnownFileType = sourcecode.c.h; path = GTReference.h; sourceTree = "<group>"; };
		BD441E07131ED0C300187010 /* GTReference.m */ = {isa = PBXFileReference; fileEncoding = 4; lastKnownFileType = sourcecode.c.objc; lineEnding = 0; path = GTReference.m; sourceTree = "<group>"; xcLanguageSpecificationIdentifier = xcode.lang.objc; };
		BD6B040F131496B8001909D0 /* GTTree.h */ = {isa = PBXFileReference; fileEncoding = 4; lastKnownFileType = sourcecode.c.h; path = GTTree.h; sourceTree = "<group>"; };
		BD6B0410131496B8001909D0 /* GTTree.m */ = {isa = PBXFileReference; fileEncoding = 4; lastKnownFileType = sourcecode.c.objc; lineEnding = 0; path = GTTree.m; sourceTree = "<group>"; xcLanguageSpecificationIdentifier = xcode.lang.objc; };
		BD6B0415131496CC001909D0 /* GTTreeEntry.h */ = {isa = PBXFileReference; fileEncoding = 4; lastKnownFileType = sourcecode.c.h; path = GTTreeEntry.h; sourceTree = "<group>"; };
		BD6B0416131496CC001909D0 /* GTTreeEntry.m */ = {isa = PBXFileReference; fileEncoding = 4; lastKnownFileType = sourcecode.c.objc; lineEnding = 0; path = GTTreeEntry.m; sourceTree = "<group>"; xcLanguageSpecificationIdentifier = xcode.lang.objc; };
		BD6C2266131459E700992935 /* NSData+Git.h */ = {isa = PBXFileReference; fileEncoding = 4; lastKnownFileType = sourcecode.c.h; path = "NSData+Git.h"; sourceTree = "<group>"; };
		BD6C2267131459E700992935 /* NSData+Git.m */ = {isa = PBXFileReference; fileEncoding = 4; lastKnownFileType = sourcecode.c.objc; path = "NSData+Git.m"; sourceTree = "<group>"; };
		BD6C22A41314609A00992935 /* GTCommit.h */ = {isa = PBXFileReference; fileEncoding = 4; lastKnownFileType = sourcecode.c.h; path = GTCommit.h; sourceTree = "<group>"; };
		BD6C22A51314609A00992935 /* GTCommit.m */ = {isa = PBXFileReference; fileEncoding = 4; lastKnownFileType = sourcecode.c.objc; lineEnding = 0; path = GTCommit.m; sourceTree = "<group>"; xcLanguageSpecificationIdentifier = xcode.lang.objc; };
		BD6C22A71314625800992935 /* GTObject.h */ = {isa = PBXFileReference; fileEncoding = 4; lastKnownFileType = sourcecode.c.h; path = GTObject.h; sourceTree = "<group>"; };
		BD6C22A81314625800992935 /* GTObject.m */ = {isa = PBXFileReference; fileEncoding = 4; lastKnownFileType = sourcecode.c.objc; lineEnding = 0; path = GTObject.m; sourceTree = "<group>"; xcLanguageSpecificationIdentifier = xcode.lang.objc; };
		BD6C254313148DC900992935 /* GTSignature.h */ = {isa = PBXFileReference; fileEncoding = 4; lastKnownFileType = sourcecode.c.h; path = GTSignature.h; sourceTree = "<group>"; };
		BD6C254413148DC900992935 /* GTSignature.m */ = {isa = PBXFileReference; fileEncoding = 4; lastKnownFileType = sourcecode.c.objc; path = GTSignature.m; sourceTree = "<group>"; };
		BDD627971318391200DE34D1 /* GTBlob.h */ = {isa = PBXFileReference; fileEncoding = 4; lastKnownFileType = sourcecode.c.h; path = GTBlob.h; sourceTree = "<group>"; };
		BDD627981318391200DE34D1 /* GTBlob.m */ = {isa = PBXFileReference; fileEncoding = 4; lastKnownFileType = sourcecode.c.objc; lineEnding = 0; path = GTBlob.m; sourceTree = "<group>"; xcLanguageSpecificationIdentifier = xcode.lang.objc; };
		BDD62922131C03D600DE34D1 /* GTTag.h */ = {isa = PBXFileReference; fileEncoding = 4; lastKnownFileType = sourcecode.c.h; path = GTTag.h; sourceTree = "<group>"; };
		BDD62923131C03D600DE34D1 /* GTTag.m */ = {isa = PBXFileReference; fileEncoding = 4; lastKnownFileType = sourcecode.c.objc; lineEnding = 0; path = GTTag.m; sourceTree = "<group>"; xcLanguageSpecificationIdentifier = xcode.lang.objc; };
		BDD8AB01130F01AB00CB5D40 /* README.md */ = {isa = PBXFileReference; fileEncoding = 4; lastKnownFileType = text; path = README.md; sourceTree = "<group>"; };
		BDD8AE6D13131B8800CB5D40 /* GTEnumerator.h */ = {isa = PBXFileReference; fileEncoding = 4; lastKnownFileType = sourcecode.c.h; path = GTEnumerator.h; sourceTree = "<group>"; };
		BDD8AE6E13131B8800CB5D40 /* GTEnumerator.m */ = {isa = PBXFileReference; fileEncoding = 4; lastKnownFileType = sourcecode.c.objc; lineEnding = 0; path = GTEnumerator.m; sourceTree = "<group>"; xcLanguageSpecificationIdentifier = xcode.lang.objc; };
		BDD9C3FB133BA604003708E7 /* CoreGraphics.framework */ = {isa = PBXFileReference; lastKnownFileType = wrapper.framework; name = CoreGraphics.framework; path = System/Library/Frameworks/CoreGraphics.framework; sourceTree = SDKROOT; };
		BDD9C3FD133BA604003708E7 /* Foundation.framework */ = {isa = PBXFileReference; lastKnownFileType = wrapper.framework; name = Foundation.framework; path = System/Library/Frameworks/Foundation.framework; sourceTree = SDKROOT; };
		BDD9C3FF133BA604003708E7 /* UIKit.framework */ = {isa = PBXFileReference; lastKnownFileType = wrapper.framework; name = UIKit.framework; path = System/Library/Frameworks/UIKit.framework; sourceTree = SDKROOT; };
		BDE4C060130EFE2C00851650 /* NSError+Git.h */ = {isa = PBXFileReference; fileEncoding = 4; lastKnownFileType = sourcecode.c.h; path = "NSError+Git.h"; sourceTree = "<group>"; };
		BDE4C061130EFE2C00851650 /* NSError+Git.m */ = {isa = PBXFileReference; fileEncoding = 4; lastKnownFileType = sourcecode.c.objc; path = "NSError+Git.m"; sourceTree = "<group>"; };
		BDE4C062130EFE2C00851650 /* GTRepository.h */ = {isa = PBXFileReference; fileEncoding = 4; lastKnownFileType = sourcecode.c.h; path = GTRepository.h; sourceTree = "<group>"; };
		BDE4C063130EFE2C00851650 /* GTRepository.m */ = {isa = PBXFileReference; fileEncoding = 4; lastKnownFileType = sourcecode.c.objc; lineEnding = 0; path = GTRepository.m; sourceTree = "<group>"; xcLanguageSpecificationIdentifier = xcode.lang.objc; };
		BDFAF9C1131C1845000508BC /* GTIndex.h */ = {isa = PBXFileReference; fileEncoding = 4; lastKnownFileType = sourcecode.c.h; path = GTIndex.h; sourceTree = "<group>"; };
		BDFAF9C2131C1845000508BC /* GTIndex.m */ = {isa = PBXFileReference; fileEncoding = 4; lastKnownFileType = sourcecode.c.objc; path = GTIndex.m; sourceTree = "<group>"; };
		BDFAF9C7131C1868000508BC /* GTIndexEntry.h */ = {isa = PBXFileReference; fileEncoding = 4; lastKnownFileType = sourcecode.c.h; path = GTIndexEntry.h; sourceTree = "<group>"; };
		BDFAF9C8131C1868000508BC /* GTIndexEntry.m */ = {isa = PBXFileReference; fileEncoding = 4; lastKnownFileType = sourcecode.c.objc; lineEnding = 0; path = GTIndexEntry.m; sourceTree = "<group>"; xcLanguageSpecificationIdentifier = xcode.lang.objc; };
		D00F6815175D373C004DB9D6 /* GTReferenceSpec.m */ = {isa = PBXFileReference; fileEncoding = 4; lastKnownFileType = sourcecode.c.objc; path = GTReferenceSpec.m; sourceTree = "<group>"; };
		D03B7C401756AB370034A610 /* GTSubmoduleSpec.m */ = {isa = PBXFileReference; fileEncoding = 4; lastKnownFileType = sourcecode.c.objc; path = GTSubmoduleSpec.m; sourceTree = "<group>"; };
		D040AF6F177B9779001AD9EB /* GTOIDSpec.m */ = {isa = PBXFileReference; fileEncoding = 4; lastKnownFileType = sourcecode.c.objc; path = GTOIDSpec.m; sourceTree = "<group>"; };
		D040AF77177B9A9E001AD9EB /* GTSignatureSpec.m */ = {isa = PBXFileReference; fileEncoding = 4; lastKnownFileType = sourcecode.c.objc; path = GTSignatureSpec.m; sourceTree = "<group>"; };
		D06D9E001755D10000558C17 /* GTEnumeratorSpec.m */ = {isa = PBXFileReference; fileEncoding = 4; lastKnownFileType = sourcecode.c.objc; path = GTEnumeratorSpec.m; sourceTree = "<group>"; };
		D09C2E341755F16200065E36 /* GTSubmodule.h */ = {isa = PBXFileReference; fileEncoding = 4; lastKnownFileType = sourcecode.c.h; path = GTSubmodule.h; sourceTree = "<group>"; };
		D09C2E351755F16200065E36 /* GTSubmodule.m */ = {isa = PBXFileReference; fileEncoding = 4; lastKnownFileType = sourcecode.c.objc; path = GTSubmodule.m; sourceTree = "<group>"; };
		D09C2E50175602A500065E36 /* fixtures.zip */ = {isa = PBXFileReference; lastKnownFileType = archive.zip; name = fixtures.zip; path = fixtures/fixtures.zip; sourceTree = "<group>"; };
		D0AC906B172F941F00347DC4 /* GTRepositorySpec.m */ = {isa = PBXFileReference; fileEncoding = 4; lastKnownFileType = sourcecode.c.objc; path = GTRepositorySpec.m; sourceTree = "<group>"; };
		D0D81859174421EB00995A2E /* Common.xcconfig */ = {isa = PBXFileReference; lastKnownFileType = text.xcconfig; path = Common.xcconfig; sourceTree = "<group>"; };
		D0D8185B174421EB00995A2E /* Debug.xcconfig */ = {isa = PBXFileReference; lastKnownFileType = text.xcconfig; path = Debug.xcconfig; sourceTree = "<group>"; };
		D0D8185C174421EB00995A2E /* Profile.xcconfig */ = {isa = PBXFileReference; lastKnownFileType = text.xcconfig; path = Profile.xcconfig; sourceTree = "<group>"; };
		D0D8185D174421EB00995A2E /* Release.xcconfig */ = {isa = PBXFileReference; lastKnownFileType = text.xcconfig; path = Release.xcconfig; sourceTree = "<group>"; };
		D0D8185E174421EB00995A2E /* Test.xcconfig */ = {isa = PBXFileReference; lastKnownFileType = text.xcconfig; path = Test.xcconfig; sourceTree = "<group>"; };
		D0D81860174421EB00995A2E /* Application.xcconfig */ = {isa = PBXFileReference; lastKnownFileType = text.xcconfig; path = Application.xcconfig; sourceTree = "<group>"; };
		D0D81861174421EB00995A2E /* StaticLibrary.xcconfig */ = {isa = PBXFileReference; lastKnownFileType = text.xcconfig; path = StaticLibrary.xcconfig; sourceTree = "<group>"; };
		D0D81863174421EB00995A2E /* iOS-Application.xcconfig */ = {isa = PBXFileReference; lastKnownFileType = text.xcconfig; path = "iOS-Application.xcconfig"; sourceTree = "<group>"; };
		D0D81864174421EB00995A2E /* iOS-Base.xcconfig */ = {isa = PBXFileReference; lastKnownFileType = text.xcconfig; path = "iOS-Base.xcconfig"; sourceTree = "<group>"; };
		D0D81865174421EB00995A2E /* iOS-StaticLibrary.xcconfig */ = {isa = PBXFileReference; lastKnownFileType = text.xcconfig; path = "iOS-StaticLibrary.xcconfig"; sourceTree = "<group>"; };
		D0D81867174421EB00995A2E /* Mac-Application.xcconfig */ = {isa = PBXFileReference; lastKnownFileType = text.xcconfig; path = "Mac-Application.xcconfig"; sourceTree = "<group>"; };
		D0D81868174421EB00995A2E /* Mac-Base.xcconfig */ = {isa = PBXFileReference; lastKnownFileType = text.xcconfig; path = "Mac-Base.xcconfig"; sourceTree = "<group>"; };
		D0D81869174421EB00995A2E /* Mac-DynamicLibrary.xcconfig */ = {isa = PBXFileReference; lastKnownFileType = text.xcconfig; path = "Mac-DynamicLibrary.xcconfig"; sourceTree = "<group>"; };
		D0D8186A174421EB00995A2E /* Mac-Framework.xcconfig */ = {isa = PBXFileReference; lastKnownFileType = text.xcconfig; path = "Mac-Framework.xcconfig"; sourceTree = "<group>"; };
		D0D8186B174421EB00995A2E /* Mac-StaticLibrary.xcconfig */ = {isa = PBXFileReference; lastKnownFileType = text.xcconfig; path = "Mac-StaticLibrary.xcconfig"; sourceTree = "<group>"; };
		D0D8186C174421EB00995A2E /* README.md */ = {isa = PBXFileReference; lastKnownFileType = text; path = README.md; sourceTree = "<group>"; };
		D0F4E28917C7F24200BBDE30 /* NSErrorGitSpec.m */ = {isa = PBXFileReference; fileEncoding = 4; lastKnownFileType = sourcecode.c.objc; path = NSErrorGitSpec.m; sourceTree = "<group>"; };
		D2F7E79907B2D74100F64583 /* CoreData.framework */ = {isa = PBXFileReference; lastKnownFileType = wrapper.framework; name = CoreData.framework; path = /System/Library/Frameworks/CoreData.framework; sourceTree = "<absolute>"; };
		E46931A7172740D300F2077D /* update_libgit2 */ = {isa = PBXFileReference; lastKnownFileType = text; name = update_libgit2; path = script/update_libgit2; sourceTree = "<group>"; };
		E46931A8172740D300F2077D /* update_libgit2_ios */ = {isa = PBXFileReference; lastKnownFileType = text; name = update_libgit2_ios; path = script/update_libgit2_ios; sourceTree = "<group>"; };
/* End PBXFileReference section */

/* Begin PBXFrameworksBuildPhase section */
		04DB4643133AB57600D9C624 /* Frameworks */ = {
			isa = PBXFrameworksBuildPhase;
			buildActionMask = 2147483647;
			files = (
				6A1F2FD517C6A8F3003DFADE /* libcrypto.a in Frameworks */,
				6A1F2FD617C6A8F3003DFADE /* libssl.a in Frameworks */,
				04DB4672133AB5FE00D9C624 /* libz.dylib in Frameworks */,
			);
			runOnlyForDeploymentPostprocessing = 0;
		};
		88F05A6716011E5400B7AD1D /* Frameworks */ = {
			isa = PBXFrameworksBuildPhase;
			buildActionMask = 2147483647;
			files = (
				88F05AF21601338F00B7AD1D /* libExpecta.a in Frameworks */,
				88F05AF11601338B00B7AD1D /* libSpecta.a in Frameworks */,
				88F05A9E16011F6E00B7AD1D /* ObjectiveGit.framework in Frameworks */,
				88F05A9D16011F6A00B7AD1D /* SenTestingKit.framework in Frameworks */,
			);
			runOnlyForDeploymentPostprocessing = 0;
		};
		8DC2EF560486A6940098B216 /* Frameworks */ = {
			isa = PBXFrameworksBuildPhase;
			buildActionMask = 2147483647;
			files = (
				887DAFFD15CB1CE200F30D0D /* libssl.dylib in Frameworks */,
				887DAFFC15CB1CBD00F30D0D /* libcrypto.dylib in Frameworks */,
				8DC2EF570486A6940098B216 /* Cocoa.framework in Frameworks */,
				8803DA871313145700E6E818 /* libz.dylib in Frameworks */,
			);
			runOnlyForDeploymentPostprocessing = 0;
		};
/* End PBXFrameworksBuildPhase section */

/* Begin PBXGroup section */
		034768DFFF38A50411DB9C8B /* Products */ = {
			isa = PBXGroup;
			children = (
				8DC2EF5B0486A6940098B216 /* ObjectiveGit.framework */,
				04DB4645133AB57600D9C624 /* libObjectiveGit-iOS.a */,
				88F05A6B16011E5400B7AD1D /* ObjectiveGitTests.octest */,
			);
			name = Products;
			sourceTree = "<group>";
		};
		0867D691FE84028FC02AAC07 /* ObjectiveGitFramework */ = {
			isa = PBXGroup;
			children = (
				BDD8AB01130F01AB00CB5D40 /* README.md */,
				88F6D9D81320451F00CC0BA8 /* ObjectiveGit.h */,
				88F05AC51601209A00B7AD1D /* ObjectiveGit.m */,
				BDE4C05E130EFE2C00851650 /* Classes */,
				88F05A7516011E5400B7AD1D /* ObjectiveGitTests */,
				32C88DFF0371C24200C91783 /* Other Sources */,
				089C1665FE841158C02AAC07 /* Resources */,
				0867D69AFE84028FC02AAC07 /* External Frameworks and Libraries */,
				D0D81857174421EB00995A2E /* Configuration */,
				034768DFFF38A50411DB9C8B /* Products */,
				E46931A6172740D300F2077D /* Scripts */,
			);
			name = ObjectiveGitFramework;
			sourceTree = "<group>";
			usesTabs = 1;
		};
		0867D69AFE84028FC02AAC07 /* External Frameworks and Libraries */ = {
			isa = PBXGroup;
			children = (
				1058C7B0FEA5585E11CA2CBB /* Linked Frameworks */,
				1058C7B2FEA5585E11CA2CBB /* Other Frameworks */,
			);
			name = "External Frameworks and Libraries";
			sourceTree = "<group>";
		};
		089C1665FE841158C02AAC07 /* Resources */ = {
			isa = PBXGroup;
			children = (
				8DC2EF5A0486A6940098B216 /* Info.plist */,
				089C1666FE841158C02AAC07 /* InfoPlist.strings */,
			);
			name = Resources;
			sourceTree = "<group>";
		};
		1058C7B0FEA5585E11CA2CBB /* Linked Frameworks */ = {
			isa = PBXGroup;
			children = (
				887DAFF915CB1C9F00F30D0D /* libssl.dylib */,
				887DAFFB15CB1CBD00F30D0D /* libcrypto.dylib */,
				8803DA861313145700E6E818 /* libz.dylib */,
				04DB4671133AB5FE00D9C624 /* libz.dylib */,
				6A1F2FD317C6A8F3003DFADE /* libcrypto.a */,
				6A1F2FD417C6A8F3003DFADE /* libssl.a */,
				887DAFF615CB1C8000F30D0D /* Security.framework */,
				1058C7B1FEA5585E11CA2CBB /* Cocoa.framework */,
			);
			name = "Linked Frameworks";
			sourceTree = "<group>";
		};
		1058C7B2FEA5585E11CA2CBB /* Other Frameworks */ = {
			isa = PBXGroup;
			children = (
				0867D6A5FE840307C02AAC07 /* AppKit.framework */,
				D2F7E79907B2D74100F64583 /* CoreData.framework */,
				BDD9C3FB133BA604003708E7 /* CoreGraphics.framework */,
				0867D69BFE84028FC02AAC07 /* Foundation.framework */,
				BDD9C3FD133BA604003708E7 /* Foundation.framework */,
				BDD9C3FF133BA604003708E7 /* UIKit.framework */,
			);
			name = "Other Frameworks";
			sourceTree = "<group>";
		};
		30FDC07C16835A6F00654BF0 /* Diff */ = {
			isa = PBXGroup;
			children = (
				30A3D6521667F11C00C49A39 /* GTDiff.h */,
				30A3D6531667F11C00C49A39 /* GTDiff.m */,
				3011D8691668E48500CE3409 /* GTDiffFile.h */,
				3011D86A1668E48500CE3409 /* GTDiffFile.m */,
				3011D86F1668E78500CE3409 /* GTDiffHunk.h */,
				3011D8701668E78500CE3409 /* GTDiffHunk.m */,
				3011D8751668F29600CE3409 /* GTDiffDelta.h */,
				3011D8761668F29600CE3409 /* GTDiffDelta.m */,
				30FDC07D16835A8100654BF0 /* GTDiffLine.h */,
				30FDC07E16835A8100654BF0 /* GTDiffLine.m */,
			);
			name = Diff;
			sourceTree = "<group>";
		};
		32C88DFF0371C24200C91783 /* Other Sources */ = {
			isa = PBXGroup;
			children = (
				32DBCF5E0370ADEE00C91783 /* ObjectiveGitFramework_Prefix.pch */,
				79262F0E13C697BE00A4B1EA /* git2 */,
				79262F8A13C69B1600A4B1EA /* git2.h */,
			);
			name = "Other Sources";
			sourceTree = "<group>";
		};
		88F05A7516011E5400B7AD1D /* ObjectiveGitTests */ = {
			isa = PBXGroup;
			children = (
				88F05A7616011E5400B7AD1D /* Supporting Files */,
				88F05AA216011FFD00B7AD1D /* GTBlobTest.m */,
				88A994B916FCE7D400402C7B /* GTBranchSpec.m */,
				88F05AA316011FFD00B7AD1D /* GTBranchTest.m */,
				88F05AA416011FFD00B7AD1D /* GTCommitTest.m */,
				88C0BC5817038CF3009E99AA /* GTConfigurationSpec.m */,
				30865A90167F503400B1AB6E /* GTDiffSpec.m */,
				D06D9E001755D10000558C17 /* GTEnumeratorSpec.m */,
				8832811E173D8816006D7DCF /* GTIndexSpec.m */,
				88F05AA816011FFD00B7AD1D /* GTObjectTest.m */,
				D00F6815175D373C004DB9D6 /* GTReferenceSpec.m */,
				88F05AA916011FFD00B7AD1D /* GTReferenceTest.m */,
				88215482171499BE00D76B76 /* GTReflogSpec.m */,
				88F05AAA16011FFD00B7AD1D /* GTRepositoryPackTest.m */,
				D0AC906B172F941F00347DC4 /* GTRepositorySpec.m */,
				88F05AAB16011FFD00B7AD1D /* GTRepositoryTest.m */,
				D03B7C401756AB370034A610 /* GTSubmoduleSpec.m */,
				2089E43B17D9A58000F451DA /* GTTagSpec.m */,
				88A994C916FCED1D00402C7B /* GTTestCase.h */,
				88A994CA16FCED1D00402C7B /* GTTestCase.m */,
				30B1E7FF1703871900D0814D /* GTTimeAdditionsSpec.m */,
				5BE612921745EEBC00266D8C /* GTTreeBuilderSpec.m */,
				88328127173D8A64006D7DCF /* GTTreeSpec.m */,
				88948AC81779243600809CDA /* GTObjectDatabaseSpec.m */,
				D040AF6F177B9779001AD9EB /* GTOIDSpec.m */,
				D040AF77177B9A9E001AD9EB /* GTSignatureSpec.m */,
<<<<<<< HEAD
				30A269AC17B4878C000FE64E /* GTRepository+StatusSpec.m */,
				307623AA17C6C8BD00E2CDF1 /* NSArray+StringArraySpec.m */,
=======
				D0F4E28917C7F24200BBDE30 /* NSErrorGitSpec.m */,
>>>>>>> 26973e2b
			);
			path = ObjectiveGitTests;
			sourceTree = "<group>";
		};
		88F05A7616011E5400B7AD1D /* Supporting Files */ = {
			isa = PBXGroup;
			children = (
				D09C2E50175602A500065E36 /* fixtures.zip */,
				88F05A9C16011F6A00B7AD1D /* SenTestingKit.framework */,
				88F05AC91601335C00B7AD1D /* Specta.xcodeproj */,
				88F05ADB1601336B00B7AD1D /* Expecta.xcodeproj */,
				88F05A7716011E5400B7AD1D /* ObjectiveGitTests-Info.plist */,
				88F05A7816011E5400B7AD1D /* InfoPlist.strings */,
				88F05A7E16011E5400B7AD1D /* ObjectiveGitTests-Prefix.pch */,
				88F05AAF16011FFD00B7AD1D /* ObjectiveGitTests-Info.plist */,
			);
			name = "Supporting Files";
			sourceTree = "<group>";
		};
		88F05ACA1601335C00B7AD1D /* Products */ = {
			isa = PBXGroup;
			children = (
				88F05AD41601335C00B7AD1D /* libSpecta.a */,
				88F05AD61601335C00B7AD1D /* libSpecta-iOS.a */,
				88F05AD81601335C00B7AD1D /* SpectaTests.octest */,
				88F05ADA1601335C00B7AD1D /* Specta-iOSTests.octest */,
			);
			name = Products;
			sourceTree = "<group>";
		};
		88F05ADC1601336B00B7AD1D /* Products */ = {
			isa = PBXGroup;
			children = (
				88F05AE61601336B00B7AD1D /* libExpecta.a */,
				88F05AE81601336B00B7AD1D /* libExpecta-iOS.a */,
				88F05AEA1601336B00B7AD1D /* ExpectaTests.octest */,
				88F05AEC1601336B00B7AD1D /* Expecta-iOSTests.octest */,
			);
			name = Products;
			sourceTree = "<group>";
		};
		BDE4C05E130EFE2C00851650 /* Classes */ = {
			isa = PBXGroup;
			children = (
				BDE4C05F130EFE2C00851650 /* Categories */,
				BDE4C062130EFE2C00851650 /* GTRepository.h */,
				4DE864341794A37E00371A65 /* GTRepository+Private.h */,
				BDE4C063130EFE2C00851650 /* GTRepository.m */,
				30DCBA6117B45A78009B0EBD /* GTRepository+Status.h */,
				30DCBA6217B45A78009B0EBD /* GTRepository+Status.m */,
				30DCBA5A17B45213009B0EBD /* GTStatusDelta.h */,
				30DCBA5B17B45213009B0EBD /* GTStatusDelta.m */,
				BDD8AE6D13131B8800CB5D40 /* GTEnumerator.h */,
				BDD8AE6E13131B8800CB5D40 /* GTEnumerator.m */,
				BD6C22A71314625800992935 /* GTObject.h */,
				BD6C22A81314625800992935 /* GTObject.m */,
				BD6C22A41314609A00992935 /* GTCommit.h */,
				BD6C22A51314609A00992935 /* GTCommit.m */,
				BD6C254313148DC900992935 /* GTSignature.h */,
				BD6C254413148DC900992935 /* GTSignature.m */,
				BDD627971318391200DE34D1 /* GTBlob.h */,
				BDD627981318391200DE34D1 /* GTBlob.m */,
				BD6B040F131496B8001909D0 /* GTTree.h */,
				BD6B0410131496B8001909D0 /* GTTree.m */,
				BD6B0415131496CC001909D0 /* GTTreeEntry.h */,
				4D26799D178DAF31002A2795 /* GTTreeEntry+Private.h */,
				BD6B0416131496CC001909D0 /* GTTreeEntry.m */,
				5BE612861745EE3300266D8C /* GTTreeBuilder.h */,
				5BE612871745EE3300266D8C /* GTTreeBuilder.m */,
				BDD62922131C03D600DE34D1 /* GTTag.h */,
				BDD62923131C03D600DE34D1 /* GTTag.m */,
				BDFAF9C1131C1845000508BC /* GTIndex.h */,
				BDFAF9C2131C1845000508BC /* GTIndex.m */,
				BDFAF9C7131C1868000508BC /* GTIndexEntry.h */,
				BDFAF9C8131C1868000508BC /* GTIndexEntry.m */,
				BD441E06131ED0C300187010 /* GTReference.h */,
				BD441E07131ED0C300187010 /* GTReference.m */,
				88F50F56132054D800584FBE /* GTBranch.h */,
				88F50F57132054D800584FBE /* GTBranch.m */,
				55C8054C13861F34004DCB0F /* GTObjectDatabase.h */,
				55C8054D13861F34004DCB0F /* GTObjectDatabase.m */,
				AA046110134F4D2000DF526B /* GTOdbObject.h */,
				AA046111134F4D2000DF526B /* GTOdbObject.m */,
				88EB7E4B14AEBA600046FEA4 /* GTConfiguration.h */,
				883CD6AE1600F01000F57354 /* GTConfiguration+Private.h */,
				88EB7E4C14AEBA600046FEA4 /* GTConfiguration.m */,
				883CD6A91600EBC600F57354 /* GTRemote.h */,
				883CD6AA1600EBC600F57354 /* GTRemote.m */,
				30FDC07C16835A6F00654BF0 /* Diff */,
				882154671714740500D76B76 /* GTReflog.h */,
				882154731714755500D76B76 /* GTReflog+Private.h */,
				882154681714740500D76B76 /* GTReflog.m */,
				8821547417147A5100D76B76 /* GTReflogEntry.h */,
				8821547A17147A5F00D76B76 /* GTReflogEntry+Private.h */,
				8821547517147A5200D76B76 /* GTReflogEntry.m */,
				8821547B17147B3600D76B76 /* GTOID.h */,
				8821547C17147B3600D76B76 /* GTOID.m */,
				D09C2E341755F16200065E36 /* GTSubmodule.h */,
				D09C2E351755F16200065E36 /* GTSubmodule.m */,
			);
			path = Classes;
			sourceTree = "<group>";
		};
		BDE4C05F130EFE2C00851650 /* Categories */ = {
			isa = PBXGroup;
			children = (
				BD6C2266131459E700992935 /* NSData+Git.h */,
				BD6C2267131459E700992935 /* NSData+Git.m */,
				BDE4C060130EFE2C00851650 /* NSError+Git.h */,
				BDE4C061130EFE2C00851650 /* NSError+Git.m */,
				55C8057213874CDF004DCB0F /* NSString+Git.h */,
				55C8057313874CDF004DCB0F /* NSString+Git.m */,
				30B1E7EC1703522100D0814D /* NSDate+GTTimeAdditions.h */,
				30B1E7ED1703522100D0814D /* NSDate+GTTimeAdditions.m */,
				30DCBA6F17B4791A009B0EBD /* NSArray+StringArray.h */,
				30DCBA7017B4791A009B0EBD /* NSArray+StringArray.m */,
			);
			path = Categories;
			sourceTree = "<group>";
		};
		D0D81857174421EB00995A2E /* Configuration */ = {
			isa = PBXGroup;
			children = (
				D0D81858174421EB00995A2E /* Base */,
				D0D81862174421EB00995A2E /* iOS */,
				D0D81866174421EB00995A2E /* Mac OS X */,
				D0D8186C174421EB00995A2E /* README.md */,
			);
			path = Configuration;
			sourceTree = "<group>";
		};
		D0D81858174421EB00995A2E /* Base */ = {
			isa = PBXGroup;
			children = (
				D0D81859174421EB00995A2E /* Common.xcconfig */,
				D0D8185A174421EB00995A2E /* Configurations */,
				D0D8185F174421EB00995A2E /* Targets */,
			);
			path = Base;
			sourceTree = "<group>";
		};
		D0D8185A174421EB00995A2E /* Configurations */ = {
			isa = PBXGroup;
			children = (
				D0D8185B174421EB00995A2E /* Debug.xcconfig */,
				D0D8185C174421EB00995A2E /* Profile.xcconfig */,
				D0D8185D174421EB00995A2E /* Release.xcconfig */,
				D0D8185E174421EB00995A2E /* Test.xcconfig */,
			);
			path = Configurations;
			sourceTree = "<group>";
		};
		D0D8185F174421EB00995A2E /* Targets */ = {
			isa = PBXGroup;
			children = (
				D0D81860174421EB00995A2E /* Application.xcconfig */,
				D0D81861174421EB00995A2E /* StaticLibrary.xcconfig */,
			);
			path = Targets;
			sourceTree = "<group>";
		};
		D0D81862174421EB00995A2E /* iOS */ = {
			isa = PBXGroup;
			children = (
				D0D81863174421EB00995A2E /* iOS-Application.xcconfig */,
				D0D81864174421EB00995A2E /* iOS-Base.xcconfig */,
				D0D81865174421EB00995A2E /* iOS-StaticLibrary.xcconfig */,
			);
			path = iOS;
			sourceTree = "<group>";
		};
		D0D81866174421EB00995A2E /* Mac OS X */ = {
			isa = PBXGroup;
			children = (
				D0D81867174421EB00995A2E /* Mac-Application.xcconfig */,
				D0D81868174421EB00995A2E /* Mac-Base.xcconfig */,
				D0D81869174421EB00995A2E /* Mac-DynamicLibrary.xcconfig */,
				D0D8186A174421EB00995A2E /* Mac-Framework.xcconfig */,
				D0D8186B174421EB00995A2E /* Mac-StaticLibrary.xcconfig */,
			);
			path = "Mac OS X";
			sourceTree = "<group>";
		};
		E46931A6172740D300F2077D /* Scripts */ = {
			isa = PBXGroup;
			children = (
				E46931A7172740D300F2077D /* update_libgit2 */,
				E46931A8172740D300F2077D /* update_libgit2_ios */,
			);
			path = Scripts;
			sourceTree = "<group>";
		};
/* End PBXGroup section */

/* Begin PBXHeadersBuildPhase section */
		04DB4641133AB57600D9C624 /* Headers */ = {
			isa = PBXHeadersBuildPhase;
			buildActionMask = 2147483647;
			files = (
				3E0A23E5159E0FDB00A6068F /* GTObjectDatabase.h in Headers */,
				04DB464E133AB5E200D9C624 /* NSError+Git.h in Headers */,
				55C8057F13875C62004DCB0F /* NSData+Git.h in Headers */,
				55C8058013875C6E004DCB0F /* NSString+Git.h in Headers */,
				04DB464F133AB5E200D9C624 /* GTRepository.h in Headers */,
				04DB4652133AB5E200D9C624 /* GTEnumerator.h in Headers */,
				04DB4653133AB5E200D9C624 /* GTTree.h in Headers */,
				5BE612891745EE3400266D8C /* GTTreeBuilder.h in Headers */,
				04DB4654133AB5E200D9C624 /* GTTreeEntry.h in Headers */,
				04DB4655133AB5E200D9C624 /* GTBlob.h in Headers */,
				04DB4656133AB5E200D9C624 /* GTTag.h in Headers */,
				04DB4657133AB5E200D9C624 /* GTIndex.h in Headers */,
				04DB4658133AB5E200D9C624 /* GTIndexEntry.h in Headers */,
				04DB4659133AB5E200D9C624 /* GTReference.h in Headers */,
				04DB465A133AB5E200D9C624 /* ObjectiveGit.h in Headers */,
				04DB465B133AB5E200D9C624 /* GTCommit.h in Headers */,
				04DB465C133AB5E200D9C624 /* GTObject.h in Headers */,
				30DCBA7217B4791A009B0EBD /* NSArray+StringArray.h in Headers */,
				04DB465D133AB5E200D9C624 /* GTSignature.h in Headers */,
				04DB465E133AB5E200D9C624 /* GTBranch.h in Headers */,
				AA046113134F4D2000DF526B /* GTOdbObject.h in Headers */,
				E9FFC6C01577CC8A00A9E736 /* GTConfiguration.h in Headers */,
				30DCBA5D17B45213009B0EBD /* GTStatusDelta.h in Headers */,
				30A3D6551667F11C00C49A39 /* GTDiff.h in Headers */,
				3011D86C1668E48500CE3409 /* GTDiffFile.h in Headers */,
				6A74CA3716A942C800E1A3C5 /* GTRemote.h in Headers */,
				3011D8721668E78500CE3409 /* GTDiffHunk.h in Headers */,
				30FDC08016835A8100654BF0 /* GTDiffLine.h in Headers */,
				8821547717147A5200D76B76 /* GTReflogEntry.h in Headers */,
				3011D8781668F29600CE3409 /* GTDiffDelta.h in Headers */,
				30DCBA6417B45A78009B0EBD /* GTRepository+Status.h in Headers */,
				8821547E17147B3600D76B76 /* GTOID.h in Headers */,
				8821546A1714740500D76B76 /* GTReflog.h in Headers */,
				6A74CA3616A942C000E1A3C5 /* GTConfiguration+Private.h in Headers */,
				30B1E7EF1703522100D0814D /* NSDate+GTTimeAdditions.h in Headers */,
				D09C2E371755F16200065E36 /* GTSubmodule.h in Headers */,
				4DE864361794A37E00371A65 /* GTRepository+Private.h in Headers */,
			);
			runOnlyForDeploymentPostprocessing = 0;
		};
		8DC2EF500486A6940098B216 /* Headers */ = {
			isa = PBXHeadersBuildPhase;
			buildActionMask = 2147483647;
			files = (
				BDD8AE6F13131B8800CB5D40 /* GTEnumerator.h in Headers */,
				BDE4C066130EFE2C00851650 /* GTRepository.h in Headers */,
				BD6B0411131496B8001909D0 /* GTTree.h in Headers */,
				5BE612881745EE3400266D8C /* GTTreeBuilder.h in Headers */,
				BD6B0417131496CC001909D0 /* GTTreeEntry.h in Headers */,
				BDD627991318391200DE34D1 /* GTBlob.h in Headers */,
				BDD62924131C03D600DE34D1 /* GTTag.h in Headers */,
				BDFAF9C3131C1845000508BC /* GTIndex.h in Headers */,
				BDFAF9C9131C1868000508BC /* GTIndexEntry.h in Headers */,
				BD441E08131ED0C300187010 /* GTReference.h in Headers */,
				88F6D9D91320451F00CC0BA8 /* ObjectiveGit.h in Headers */,
				88F6D9FA1320467100CC0BA8 /* GTCommit.h in Headers */,
				88F6D9FB1320467500CC0BA8 /* GTObject.h in Headers */,
				AA046112134F4D2000DF526B /* GTOdbObject.h in Headers */,
				BDB2B1301386F34300C88D55 /* GTObjectDatabase.h in Headers */,
				88F6D9FC1320467800CC0BA8 /* GTSignature.h in Headers */,
				88F50F59132054D800584FBE /* GTBranch.h in Headers */,
				79262F8B13C69B1600A4B1EA /* git2.h in Headers */,
				88EB7E4D14AEBA600046FEA4 /* GTConfiguration.h in Headers */,
				BDE4C064130EFE2C00851650 /* NSError+Git.h in Headers */,
				55C8057D13875C11004DCB0F /* NSData+Git.h in Headers */,
				883CD6AB1600EBC600F57354 /* GTRemote.h in Headers */,
				55C8057E13875C1B004DCB0F /* NSString+Git.h in Headers */,
				30A3D6541667F11C00C49A39 /* GTDiff.h in Headers */,
				3011D86B1668E48500CE3409 /* GTDiffFile.h in Headers */,
				3011D8711668E78500CE3409 /* GTDiffHunk.h in Headers */,
				30FDC07F16835A8100654BF0 /* GTDiffLine.h in Headers */,
				3011D8771668F29600CE3409 /* GTDiffDelta.h in Headers */,
				882154691714740500D76B76 /* GTReflog.h in Headers */,
				8821547D17147B3600D76B76 /* GTOID.h in Headers */,
				30DCBA6317B45A78009B0EBD /* GTRepository+Status.h in Headers */,
				8821547617147A5200D76B76 /* GTReflogEntry.h in Headers */,
				30DCBA5C17B45213009B0EBD /* GTStatusDelta.h in Headers */,
				30B1E7EE1703522100D0814D /* NSDate+GTTimeAdditions.h in Headers */,
				D09C2E361755F16200065E36 /* GTSubmodule.h in Headers */,
				4D26799F178DAF31002A2795 /* GTTreeEntry+Private.h in Headers */,
				30DCBA7117B4791A009B0EBD /* NSArray+StringArray.h in Headers */,
				4DE864351794A37E00371A65 /* GTRepository+Private.h in Headers */,
			);
			runOnlyForDeploymentPostprocessing = 0;
		};
/* End PBXHeadersBuildPhase section */

/* Begin PBXNativeTarget section */
		04DB4644133AB57600D9C624 /* ObjectiveGit-iOS */ = {
			isa = PBXNativeTarget;
			buildConfigurationList = 04DB464B133AB58900D9C624 /* Build configuration list for PBXNativeTarget "ObjectiveGit-iOS" */;
			buildPhases = (
				04DB4641133AB57600D9C624 /* Headers */,
				04DB4642133AB57600D9C624 /* Sources */,
				04DB4643133AB57600D9C624 /* Frameworks */,
			);
			buildRules = (
			);
			dependencies = (
				D0A330FA16027F4D00A616FA /* PBXTargetDependency */,
			);
			name = "ObjectiveGit-iOS";
			productName = "ObjectiveGit-iOS";
			productReference = 04DB4645133AB57600D9C624 /* libObjectiveGit-iOS.a */;
			productType = "com.apple.product-type.library.static";
		};
		88F05A6A16011E5400B7AD1D /* ObjectiveGitTests */ = {
			isa = PBXNativeTarget;
			buildConfigurationList = 88F05A7F16011E5400B7AD1D /* Build configuration list for PBXNativeTarget "ObjectiveGitTests" */;
			buildPhases = (
				88F05A6616011E5400B7AD1D /* Sources */,
				88F05A6716011E5400B7AD1D /* Frameworks */,
				88F05A6816011E5400B7AD1D /* Resources */,
				D0D81875174425AA00995A2E /* ShellScript */,
			);
			buildRules = (
			);
			dependencies = (
				88F05AF01601338400B7AD1D /* PBXTargetDependency */,
				88F05AEE1601337D00B7AD1D /* PBXTargetDependency */,
				88F05AA016011F9000B7AD1D /* PBXTargetDependency */,
			);
			name = ObjectiveGitTests;
			productName = ObjectiveGitTests;
			productReference = 88F05A6B16011E5400B7AD1D /* ObjectiveGitTests.octest */;
			productType = "com.apple.product-type.bundle";
		};
		8DC2EF4F0486A6940098B216 /* ObjectiveGit */ = {
			isa = PBXNativeTarget;
			buildConfigurationList = 1DEB91AD08733DA50010E9CD /* Build configuration list for PBXNativeTarget "ObjectiveGit" */;
			buildPhases = (
				8DC2EF500486A6940098B216 /* Headers */,
				79262F0F13C697BE00A4B1EA /* Copy git2 Headers */,
				8DC2EF520486A6940098B216 /* Resources */,
				8DC2EF560486A6940098B216 /* Frameworks */,
				8DC2EF540486A6940098B216 /* Sources */,
			);
			buildRules = (
			);
			dependencies = (
				D0A330F816027F4900A616FA /* PBXTargetDependency */,
			);
			name = ObjectiveGit;
			productInstallPath = "$(HOME)/Library/Frameworks";
			productName = ObjectiveGitFramework;
			productReference = 8DC2EF5B0486A6940098B216 /* ObjectiveGit.framework */;
			productType = "com.apple.product-type.framework";
		};
/* End PBXNativeTarget section */

/* Begin PBXProject section */
		0867D690FE84028FC02AAC07 /* Project object */ = {
			isa = PBXProject;
			attributes = {
				LastUpgradeCheck = 0500;
				ORGANIZATIONNAME = "GitHub, Inc";
			};
			buildConfigurationList = 1DEB91B108733DA50010E9CD /* Build configuration list for PBXProject "ObjectiveGitFramework" */;
			compatibilityVersion = "Xcode 3.2";
			developmentRegion = English;
			hasScannedForEncodings = 1;
			knownRegions = (
				English,
				Japanese,
				French,
				German,
				en,
			);
			mainGroup = 0867D691FE84028FC02AAC07 /* ObjectiveGitFramework */;
			productRefGroup = 034768DFFF38A50411DB9C8B /* Products */;
			projectDirPath = "";
			projectReferences = (
				{
					ProductGroup = 88F05ADC1601336B00B7AD1D /* Products */;
					ProjectRef = 88F05ADB1601336B00B7AD1D /* Expecta.xcodeproj */;
				},
				{
					ProductGroup = 88F05ACA1601335C00B7AD1D /* Products */;
					ProjectRef = 88F05AC91601335C00B7AD1D /* Specta.xcodeproj */;
				},
			);
			projectRoot = "";
			targets = (
				8DC2EF4F0486A6940098B216 /* ObjectiveGit */,
				88F05A6A16011E5400B7AD1D /* ObjectiveGitTests */,
				04DB4644133AB57600D9C624 /* ObjectiveGit-iOS */,
				D0A330ED16027F1E00A616FA /* libgit2 */,
				D0A330F216027F3600A616FA /* libgit2-iOS */,
				6A28265217C69CB400C6A948 /* OpenSSL-iOS */,
			);
		};
/* End PBXProject section */

/* Begin PBXReferenceProxy section */
		88F05AD41601335C00B7AD1D /* libSpecta.a */ = {
			isa = PBXReferenceProxy;
			fileType = archive.ar;
			path = libSpecta.a;
			remoteRef = 88F05AD31601335C00B7AD1D /* PBXContainerItemProxy */;
			sourceTree = BUILT_PRODUCTS_DIR;
		};
		88F05AD61601335C00B7AD1D /* libSpecta-iOS.a */ = {
			isa = PBXReferenceProxy;
			fileType = archive.ar;
			path = "libSpecta-iOS.a";
			remoteRef = 88F05AD51601335C00B7AD1D /* PBXContainerItemProxy */;
			sourceTree = BUILT_PRODUCTS_DIR;
		};
		88F05AD81601335C00B7AD1D /* SpectaTests.octest */ = {
			isa = PBXReferenceProxy;
			fileType = wrapper.cfbundle;
			path = SpectaTests.octest;
			remoteRef = 88F05AD71601335C00B7AD1D /* PBXContainerItemProxy */;
			sourceTree = BUILT_PRODUCTS_DIR;
		};
		88F05ADA1601335C00B7AD1D /* Specta-iOSTests.octest */ = {
			isa = PBXReferenceProxy;
			fileType = wrapper.cfbundle;
			path = "Specta-iOSTests.octest";
			remoteRef = 88F05AD91601335C00B7AD1D /* PBXContainerItemProxy */;
			sourceTree = BUILT_PRODUCTS_DIR;
		};
		88F05AE61601336B00B7AD1D /* libExpecta.a */ = {
			isa = PBXReferenceProxy;
			fileType = archive.ar;
			path = libExpecta.a;
			remoteRef = 88F05AE51601336B00B7AD1D /* PBXContainerItemProxy */;
			sourceTree = BUILT_PRODUCTS_DIR;
		};
		88F05AE81601336B00B7AD1D /* libExpecta-iOS.a */ = {
			isa = PBXReferenceProxy;
			fileType = archive.ar;
			path = "libExpecta-iOS.a";
			remoteRef = 88F05AE71601336B00B7AD1D /* PBXContainerItemProxy */;
			sourceTree = BUILT_PRODUCTS_DIR;
		};
		88F05AEA1601336B00B7AD1D /* ExpectaTests.octest */ = {
			isa = PBXReferenceProxy;
			fileType = wrapper.cfbundle;
			path = ExpectaTests.octest;
			remoteRef = 88F05AE91601336B00B7AD1D /* PBXContainerItemProxy */;
			sourceTree = BUILT_PRODUCTS_DIR;
		};
		88F05AEC1601336B00B7AD1D /* Expecta-iOSTests.octest */ = {
			isa = PBXReferenceProxy;
			fileType = wrapper.cfbundle;
			path = "Expecta-iOSTests.octest";
			remoteRef = 88F05AEB1601336B00B7AD1D /* PBXContainerItemProxy */;
			sourceTree = BUILT_PRODUCTS_DIR;
		};
/* End PBXReferenceProxy section */

/* Begin PBXResourcesBuildPhase section */
		88F05A6816011E5400B7AD1D /* Resources */ = {
			isa = PBXResourcesBuildPhase;
			buildActionMask = 2147483647;
			files = (
				88F05AC41601204200B7AD1D /* InfoPlist.strings in Resources */,
				D09C2E51175602A500065E36 /* fixtures.zip in Resources */,
			);
			runOnlyForDeploymentPostprocessing = 0;
		};
		8DC2EF520486A6940098B216 /* Resources */ = {
			isa = PBXResourcesBuildPhase;
			buildActionMask = 2147483647;
			files = (
				8DC2EF530486A6940098B216 /* InfoPlist.strings in Resources */,
			);
			runOnlyForDeploymentPostprocessing = 0;
		};
/* End PBXResourcesBuildPhase section */

/* Begin PBXShellScriptBuildPhase section */
		6A28265317C69CB400C6A948 /* ShellScript */ = {
			isa = PBXShellScriptBuildPhase;
			buildActionMask = 2147483647;
			files = (
			);
			inputPaths = (
			);
			outputPaths = (
			);
			runOnlyForDeploymentPostprocessing = 0;
			shellPath = /bin/sh;
			shellScript = "ios-openssl/build.sh";
		};
		D0A330F116027F2300A616FA /* ShellScript */ = {
			isa = PBXShellScriptBuildPhase;
			buildActionMask = 2147483647;
			files = (
			);
			inputPaths = (
			);
			outputPaths = (
			);
			runOnlyForDeploymentPostprocessing = 0;
			shellPath = /bin/sh;
			shellScript = script/update_libgit2;
		};
		D0A330F616027F3B00A616FA /* ShellScript */ = {
			isa = PBXShellScriptBuildPhase;
			buildActionMask = 2147483647;
			files = (
			);
			inputPaths = (
			);
			outputPaths = (
			);
			runOnlyForDeploymentPostprocessing = 0;
			shellPath = /bin/sh;
			shellScript = script/update_libgit2_ios;
		};
		D0D81875174425AA00995A2E /* ShellScript */ = {
			isa = PBXShellScriptBuildPhase;
			buildActionMask = 2147483647;
			files = (
			);
			inputPaths = (
			);
			outputPaths = (
			);
			runOnlyForDeploymentPostprocessing = 0;
			shellPath = /bin/sh;
			shellScript = "# Run the unit tests in this test bundle.\n\"${SYSTEM_DEVELOPER_DIR}/Tools/RunUnitTests\"\n";
		};
/* End PBXShellScriptBuildPhase section */

/* Begin PBXSourcesBuildPhase section */
		04DB4642133AB57600D9C624 /* Sources */ = {
			isa = PBXSourcesBuildPhase;
			buildActionMask = 2147483647;
			files = (
				6A74CA3816A9432A00E1A3C5 /* ObjectiveGit.m in Sources */,
				6A74CA3416A942AA00E1A3C5 /* NSData+Git.m in Sources */,
				6A74CA3216A9429700E1A3C5 /* GTRemote.m in Sources */,
				04DB4660133AB5EB00D9C624 /* NSError+Git.m in Sources */,
				04DB4661133AB5EB00D9C624 /* GTRepository.m in Sources */,
				04DB4664133AB5EB00D9C624 /* GTEnumerator.m in Sources */,
				04DB4665133AB5EB00D9C624 /* GTCommit.m in Sources */,
				04DB4666133AB5EB00D9C624 /* GTObject.m in Sources */,
				04DB4667133AB5EB00D9C624 /* GTSignature.m in Sources */,
				04DB4668133AB5EB00D9C624 /* GTTree.m in Sources */,
				04DB4669133AB5EB00D9C624 /* GTTreeEntry.m in Sources */,
				04DB466A133AB5EB00D9C624 /* GTBlob.m in Sources */,
				04DB466B133AB5EB00D9C624 /* GTTag.m in Sources */,
				04DB466C133AB5EB00D9C624 /* GTIndex.m in Sources */,
				30DCBA7517B4791A009B0EBD /* NSArray+StringArray.m in Sources */,
				30DCBA6717B45A78009B0EBD /* GTRepository+Status.m in Sources */,
				04DB466D133AB5EB00D9C624 /* GTIndexEntry.m in Sources */,
				04DB466E133AB5EB00D9C624 /* GTReference.m in Sources */,
				04DB466F133AB5EB00D9C624 /* GTBranch.m in Sources */,
				AA046115134F4D2000DF526B /* GTOdbObject.m in Sources */,
				55C8054F13861FE7004DCB0F /* GTObjectDatabase.m in Sources */,
				55C8057C13875579004DCB0F /* NSString+Git.m in Sources */,
				E9FFC6BF1577CC8300A9E736 /* GTConfiguration.m in Sources */,
				30A3D6571667F11C00C49A39 /* GTDiff.m in Sources */,
				3011D86E1668E48500CE3409 /* GTDiffFile.m in Sources */,
				3011D8741668E78500CE3409 /* GTDiffHunk.m in Sources */,
				3011D87A1668F29600CE3409 /* GTDiffDelta.m in Sources */,
				30FDC08216835A8100654BF0 /* GTDiffLine.m in Sources */,
				30DCBA6017B45213009B0EBD /* GTStatusDelta.m in Sources */,
				30B1E7F11703522100D0814D /* NSDate+GTTimeAdditions.m in Sources */,
				8821546C1714740500D76B76 /* GTReflog.m in Sources */,
				8821547917147A5200D76B76 /* GTReflogEntry.m in Sources */,
				8821548017147B3600D76B76 /* GTOID.m in Sources */,
				5BE6128B1745EE3400266D8C /* GTTreeBuilder.m in Sources */,
				D09C2E391755F16200065E36 /* GTSubmodule.m in Sources */,
			);
			runOnlyForDeploymentPostprocessing = 0;
		};
		88F05A6616011E5400B7AD1D /* Sources */ = {
			isa = PBXSourcesBuildPhase;
			buildActionMask = 2147483647;
			files = (
				88F05AC816012CEE00B7AD1D /* NSData+Git.m in Sources */,
				88F05AC716012CE500B7AD1D /* NSString+Git.m in Sources */,
				88F05AB316011FFD00B7AD1D /* GTBlobTest.m in Sources */,
				88F05AB416011FFD00B7AD1D /* GTBranchTest.m in Sources */,
				88F05AB516011FFD00B7AD1D /* GTCommitTest.m in Sources */,
				88F05AB916011FFD00B7AD1D /* GTObjectTest.m in Sources */,
				88F05ABA16011FFD00B7AD1D /* GTReferenceTest.m in Sources */,
				88F05ABB16011FFD00B7AD1D /* GTRepositoryPackTest.m in Sources */,
				88F05ABC16011FFD00B7AD1D /* GTRepositoryTest.m in Sources */,
				30865A91167F503400B1AB6E /* GTDiffSpec.m in Sources */,
				88A994BA16FCE7D400402C7B /* GTBranchSpec.m in Sources */,
				2089E43C17D9A58000F451DA /* GTTagSpec.m in Sources */,
				88A994CB16FCED1D00402C7B /* GTTestCase.m in Sources */,
				30B1E8001703871900D0814D /* GTTimeAdditionsSpec.m in Sources */,
				30DCBA6617B45A78009B0EBD /* GTRepository+Status.m in Sources */,
				88C0BC5917038CF3009E99AA /* GTConfigurationSpec.m in Sources */,
				30DCBA5F17B45213009B0EBD /* GTStatusDelta.m in Sources */,
				88215483171499BE00D76B76 /* GTReflogSpec.m in Sources */,
				88948AC91779243600809CDA /* GTObjectDatabaseSpec.m in Sources */,
				D0AC906C172F941F00347DC4 /* GTRepositorySpec.m in Sources */,
				30DCBA7417B4791A009B0EBD /* NSArray+StringArray.m in Sources */,
				30A269AD17B4878C000FE64E /* GTRepository+StatusSpec.m in Sources */,
				307623AB17C6C8BD00E2CDF1 /* NSArray+StringArraySpec.m in Sources */,
				8832811F173D8816006D7DCF /* GTIndexSpec.m in Sources */,
				D0F4E28A17C7F24200BBDE30 /* NSErrorGitSpec.m in Sources */,
				88328128173D8A64006D7DCF /* GTTreeSpec.m in Sources */,
				5BE612931745EEBC00266D8C /* GTTreeBuilderSpec.m in Sources */,
				D06D9E011755D10000558C17 /* GTEnumeratorSpec.m in Sources */,
				D03B7C411756AB370034A610 /* GTSubmoduleSpec.m in Sources */,
				D00F6816175D373C004DB9D6 /* GTReferenceSpec.m in Sources */,
				D040AF70177B9779001AD9EB /* GTOIDSpec.m in Sources */,
				D040AF78177B9A9E001AD9EB /* GTSignatureSpec.m in Sources */,
			);
			runOnlyForDeploymentPostprocessing = 0;
		};
		8DC2EF540486A6940098B216 /* Sources */ = {
			isa = PBXSourcesBuildPhase;
			buildActionMask = 2147483647;
			files = (
				BDE4C065130EFE2C00851650 /* NSError+Git.m in Sources */,
				BDE4C067130EFE2C00851650 /* GTRepository.m in Sources */,
				BDD8AE7013131B8800CB5D40 /* GTEnumerator.m in Sources */,
				BD6C235313146E6600992935 /* GTCommit.m in Sources */,
				30DCBA5E17B45213009B0EBD /* GTStatusDelta.m in Sources */,
				30DCBA6517B45A78009B0EBD /* GTRepository+Status.m in Sources */,
				BD6C235413146E6A00992935 /* GTObject.m in Sources */,
				BD6C254613148DD300992935 /* GTSignature.m in Sources */,
				BD6B0412131496B8001909D0 /* GTTree.m in Sources */,
				BD6B0418131496CC001909D0 /* GTTreeEntry.m in Sources */,
				BDD6279A1318391200DE34D1 /* GTBlob.m in Sources */,
				BDD62925131C03D600DE34D1 /* GTTag.m in Sources */,
				BDFAF9C4131C1845000508BC /* GTIndex.m in Sources */,
				BDFAF9CA131C1868000508BC /* GTIndexEntry.m in Sources */,
				BD441E09131ED0C300187010 /* GTReference.m in Sources */,
				88F50F5A132054D800584FBE /* GTBranch.m in Sources */,
				AA046114134F4D2000DF526B /* GTOdbObject.m in Sources */,
				55C8055013861FE7004DCB0F /* GTObjectDatabase.m in Sources */,
				55C8057A13875578004DCB0F /* NSString+Git.m in Sources */,
				88EB7E4E14AEBA600046FEA4 /* GTConfiguration.m in Sources */,
				883CD6AC1600EBC600F57354 /* GTRemote.m in Sources */,
				30DCBA7317B4791A009B0EBD /* NSArray+StringArray.m in Sources */,
				88F05AC61601209A00B7AD1D /* ObjectiveGit.m in Sources */,
				30A3D6561667F11C00C49A39 /* GTDiff.m in Sources */,
				3011D86D1668E48500CE3409 /* GTDiffFile.m in Sources */,
				3011D8731668E78500CE3409 /* GTDiffHunk.m in Sources */,
				3011D8791668F29600CE3409 /* GTDiffDelta.m in Sources */,
				30FDC08116835A8100654BF0 /* GTDiffLine.m in Sources */,
				30B1E7F01703522100D0814D /* NSDate+GTTimeAdditions.m in Sources */,
				8821546B1714740500D76B76 /* GTReflog.m in Sources */,
				8821547817147A5200D76B76 /* GTReflogEntry.m in Sources */,
				8821547F17147B3600D76B76 /* GTOID.m in Sources */,
				5BE6128A1745EE3400266D8C /* GTTreeBuilder.m in Sources */,
				D09C2E381755F16200065E36 /* GTSubmodule.m in Sources */,
			);
			runOnlyForDeploymentPostprocessing = 0;
		};
/* End PBXSourcesBuildPhase section */

/* Begin PBXTargetDependency section */
		6A28265B17C69D6300C6A948 /* PBXTargetDependency */ = {
			isa = PBXTargetDependency;
			target = 6A28265217C69CB400C6A948 /* OpenSSL-iOS */;
			targetProxy = 6A28265A17C69D6300C6A948 /* PBXContainerItemProxy */;
		};
		88F05AA016011F9000B7AD1D /* PBXTargetDependency */ = {
			isa = PBXTargetDependency;
			target = 8DC2EF4F0486A6940098B216 /* ObjectiveGit */;
			targetProxy = 88F05A9F16011F9000B7AD1D /* PBXContainerItemProxy */;
		};
		88F05AEE1601337D00B7AD1D /* PBXTargetDependency */ = {
			isa = PBXTargetDependency;
			name = Specta;
			targetProxy = 88F05AED1601337D00B7AD1D /* PBXContainerItemProxy */;
		};
		88F05AF01601338400B7AD1D /* PBXTargetDependency */ = {
			isa = PBXTargetDependency;
			name = Expecta;
			targetProxy = 88F05AEF1601338400B7AD1D /* PBXContainerItemProxy */;
		};
		D0A330F816027F4900A616FA /* PBXTargetDependency */ = {
			isa = PBXTargetDependency;
			target = D0A330ED16027F1E00A616FA /* libgit2 */;
			targetProxy = D0A330F716027F4900A616FA /* PBXContainerItemProxy */;
		};
		D0A330FA16027F4D00A616FA /* PBXTargetDependency */ = {
			isa = PBXTargetDependency;
			target = D0A330F216027F3600A616FA /* libgit2-iOS */;
			targetProxy = D0A330F916027F4D00A616FA /* PBXContainerItemProxy */;
		};
/* End PBXTargetDependency section */

/* Begin PBXVariantGroup section */
		089C1666FE841158C02AAC07 /* InfoPlist.strings */ = {
			isa = PBXVariantGroup;
			children = (
				089C1667FE841158C02AAC07 /* English */,
			);
			name = InfoPlist.strings;
			sourceTree = "<group>";
		};
		88F05A7816011E5400B7AD1D /* InfoPlist.strings */ = {
			isa = PBXVariantGroup;
			children = (
				88F05A7916011E5400B7AD1D /* en */,
			);
			name = InfoPlist.strings;
			sourceTree = "<group>";
		};
/* End PBXVariantGroup section */

/* Begin XCBuildConfiguration section */
		04DB4646133AB57600D9C624 /* Debug */ = {
			isa = XCBuildConfiguration;
			baseConfigurationReference = D0D81865174421EB00995A2E /* iOS-StaticLibrary.xcconfig */;
			buildSettings = {
				GCC_PREFIX_HEADER = ObjectiveGitFramework_Prefix.pch;
				HEADER_SEARCH_PATHS = (
					libgit2/include,
					"$(OBJROOT)/UninstalledProducts/include",
				);
				LIBRARY_SEARCH_PATHS = (
					.,
					"$(SRCROOT)/ios-openssl/lib",
				);
				OTHER_LDFLAGS = (
					"-lgit2-iOS",
					"-all_load",
				);
				PRODUCT_NAME = "ObjectiveGit-iOS";
				PUBLIC_HEADERS_FOLDER_PATH = /usr/local/include/ObjectiveGit;
			};
			name = Debug;
		};
		04DB4647133AB57600D9C624 /* Release */ = {
			isa = XCBuildConfiguration;
			baseConfigurationReference = D0D81865174421EB00995A2E /* iOS-StaticLibrary.xcconfig */;
			buildSettings = {
				GCC_PREFIX_HEADER = ObjectiveGitFramework_Prefix.pch;
				HEADER_SEARCH_PATHS = (
					libgit2/include,
					"$(OBJROOT)/UninstalledProducts/include",
				);
				LIBRARY_SEARCH_PATHS = (
					.,
					"$(SRCROOT)/ios-openssl/lib",
				);
				OTHER_LDFLAGS = (
					"-lgit2-iOS",
					"-all_load",
				);
				PRODUCT_NAME = "ObjectiveGit-iOS";
				PUBLIC_HEADERS_FOLDER_PATH = /usr/local/include/ObjectiveGit;
			};
			name = Release;
		};
		1DEB91AE08733DA50010E9CD /* Debug */ = {
			isa = XCBuildConfiguration;
			baseConfigurationReference = D0D8186A174421EB00995A2E /* Mac-Framework.xcconfig */;
			buildSettings = {
				DYLIB_COMPATIBILITY_VERSION = 1;
				DYLIB_CURRENT_VERSION = 1;
				FRAMEWORK_VERSION = A;
				GCC_PREFIX_HEADER = ObjectiveGitFramework_Prefix.pch;
				INFOPLIST_FILE = Info.plist;
				OTHER_LDFLAGS = (
					"-lgit2",
					"-force_load",
					libgit2.a,
				);
				PRODUCT_NAME = ObjectiveGit;
				WRAPPER_EXTENSION = framework;
			};
			name = Debug;
		};
		1DEB91AF08733DA50010E9CD /* Release */ = {
			isa = XCBuildConfiguration;
			baseConfigurationReference = D0D8186A174421EB00995A2E /* Mac-Framework.xcconfig */;
			buildSettings = {
				DYLIB_COMPATIBILITY_VERSION = 1;
				DYLIB_CURRENT_VERSION = 1;
				FRAMEWORK_VERSION = A;
				GCC_PREFIX_HEADER = ObjectiveGitFramework_Prefix.pch;
				INFOPLIST_FILE = Info.plist;
				OTHER_LDFLAGS = (
					"-lgit2",
					"-force_load",
					libgit2.a,
				);
				PRODUCT_NAME = ObjectiveGit;
				WRAPPER_EXTENSION = framework;
			};
			name = Release;
		};
		1DEB91B208733DA50010E9CD /* Debug */ = {
			isa = XCBuildConfiguration;
			baseConfigurationReference = D0D8185B174421EB00995A2E /* Debug.xcconfig */;
			buildSettings = {
				ARCHS = "$(ARCHS_STANDARD_64_BIT)";
				GCC_STRICT_ALIASING = NO;
				GCC_WARN_ABOUT_MISSING_FIELD_INITIALIZERS = NO;
				HEADER_SEARCH_PATHS = libgit2/include;
				IPHONEOS_DEPLOYMENT_TARGET = 5.0;
				LIBRARY_SEARCH_PATHS = .;
				MACOSX_DEPLOYMENT_TARGET = 10.7;
				TEST_AFTER_BUILD = NO;
			};
			name = Debug;
		};
		1DEB91B308733DA50010E9CD /* Release */ = {
			isa = XCBuildConfiguration;
			baseConfigurationReference = D0D8185D174421EB00995A2E /* Release.xcconfig */;
			buildSettings = {
				ARCHS = "$(ARCHS_STANDARD_64_BIT)";
				GCC_STRICT_ALIASING = NO;
				GCC_WARN_ABOUT_MISSING_FIELD_INITIALIZERS = NO;
				HEADER_SEARCH_PATHS = libgit2/include;
				IPHONEOS_DEPLOYMENT_TARGET = 5.0;
				LIBRARY_SEARCH_PATHS = .;
				MACOSX_DEPLOYMENT_TARGET = 10.7;
				TEST_AFTER_BUILD = NO;
			};
			name = Release;
		};
		6A28265517C69CB400C6A948 /* Debug */ = {
			isa = XCBuildConfiguration;
			baseConfigurationReference = D0D81865174421EB00995A2E /* iOS-StaticLibrary.xcconfig */;
			buildSettings = {
				PRODUCT_NAME = "OpenSSL-iOS";
			};
			name = Debug;
		};
		6A28265617C69CB400C6A948 /* Release */ = {
			isa = XCBuildConfiguration;
			baseConfigurationReference = D0D81865174421EB00995A2E /* iOS-StaticLibrary.xcconfig */;
			buildSettings = {
				PRODUCT_NAME = "OpenSSL-iOS";
			};
			name = Release;
		};
		6A28265717C69CB400C6A948 /* Profile */ = {
			isa = XCBuildConfiguration;
			baseConfigurationReference = D0D81865174421EB00995A2E /* iOS-StaticLibrary.xcconfig */;
			buildSettings = {
				PRODUCT_NAME = "OpenSSL-iOS";
			};
			name = Profile;
		};
		88F05A8016011E5400B7AD1D /* Debug */ = {
			isa = XCBuildConfiguration;
			baseConfigurationReference = D0D81867174421EB00995A2E /* Mac-Application.xcconfig */;
			buildSettings = {
				FRAMEWORK_SEARCH_PATHS = "\"$(DEVELOPER_LIBRARY_DIR)/Frameworks\"";
				GCC_PREFIX_HEADER = "ObjectiveGitTests/ObjectiveGitTests-Prefix.pch";
				HEADER_SEARCH_PATHS = (
					libgit2/include,
					ObjectiveGitTests/specta/src,
					"ObjectiveGitTests/expecta/src/**",
				);
				INFOPLIST_FILE = "ObjectiveGitTests/ObjectiveGitTests-Info.plist";
				OTHER_LDFLAGS = "-all_load";
				PRODUCT_NAME = "$(TARGET_NAME)";
				WRAPPER_EXTENSION = octest;
			};
			name = Debug;
		};
		88F05A8116011E5400B7AD1D /* Release */ = {
			isa = XCBuildConfiguration;
			baseConfigurationReference = D0D81867174421EB00995A2E /* Mac-Application.xcconfig */;
			buildSettings = {
				FRAMEWORK_SEARCH_PATHS = "\"$(DEVELOPER_LIBRARY_DIR)/Frameworks\"";
				GCC_PREFIX_HEADER = "ObjectiveGitTests/ObjectiveGitTests-Prefix.pch";
				HEADER_SEARCH_PATHS = (
					libgit2/include,
					ObjectiveGitTests/specta/src,
					"ObjectiveGitTests/expecta/src/**",
				);
				INFOPLIST_FILE = "ObjectiveGitTests/ObjectiveGitTests-Info.plist";
				OTHER_LDFLAGS = "-all_load";
				PRODUCT_NAME = "$(TARGET_NAME)";
				WRAPPER_EXTENSION = octest;
			};
			name = Release;
		};
		D03FC3D71602E97F00BCFA73 /* Profile */ = {
			isa = XCBuildConfiguration;
			baseConfigurationReference = D0D8185C174421EB00995A2E /* Profile.xcconfig */;
			buildSettings = {
				ARCHS = "$(ARCHS_STANDARD_64_BIT)";
				GCC_STRICT_ALIASING = NO;
				GCC_WARN_ABOUT_MISSING_FIELD_INITIALIZERS = NO;
				HEADER_SEARCH_PATHS = libgit2/include;
				IPHONEOS_DEPLOYMENT_TARGET = 5.0;
				LIBRARY_SEARCH_PATHS = .;
				MACOSX_DEPLOYMENT_TARGET = 10.7;
				TEST_AFTER_BUILD = NO;
			};
			name = Profile;
		};
		D03FC3D81602E97F00BCFA73 /* Profile */ = {
			isa = XCBuildConfiguration;
			baseConfigurationReference = D0D8186A174421EB00995A2E /* Mac-Framework.xcconfig */;
			buildSettings = {
				DYLIB_COMPATIBILITY_VERSION = 1;
				DYLIB_CURRENT_VERSION = 1;
				FRAMEWORK_VERSION = A;
				GCC_PREFIX_HEADER = ObjectiveGitFramework_Prefix.pch;
				INFOPLIST_FILE = Info.plist;
				OTHER_LDFLAGS = (
					"-lgit2",
					"-force_load",
					libgit2.a,
				);
				PRODUCT_NAME = ObjectiveGit;
				WRAPPER_EXTENSION = framework;
			};
			name = Profile;
		};
		D03FC3D91602E97F00BCFA73 /* Profile */ = {
			isa = XCBuildConfiguration;
			baseConfigurationReference = D0D81865174421EB00995A2E /* iOS-StaticLibrary.xcconfig */;
			buildSettings = {
				GCC_PREFIX_HEADER = ObjectiveGitFramework_Prefix.pch;
				HEADER_SEARCH_PATHS = (
					libgit2/include,
					"$(OBJROOT)/UninstalledProducts/include",
				);
				LIBRARY_SEARCH_PATHS = (
					.,
					"$(SRCROOT)/ios-openssl/lib",
				);
				OTHER_LDFLAGS = (
					"-lgit2-iOS",
					"-all_load",
				);
				PRODUCT_NAME = "ObjectiveGit-iOS";
				PUBLIC_HEADERS_FOLDER_PATH = /usr/local/include/ObjectiveGit;
			};
			name = Profile;
		};
		D03FC3DA1602E97F00BCFA73 /* Profile */ = {
			isa = XCBuildConfiguration;
			baseConfigurationReference = D0D81867174421EB00995A2E /* Mac-Application.xcconfig */;
			buildSettings = {
				FRAMEWORK_SEARCH_PATHS = "\"$(DEVELOPER_LIBRARY_DIR)/Frameworks\"";
				GCC_PREFIX_HEADER = "ObjectiveGitTests/ObjectiveGitTests-Prefix.pch";
				HEADER_SEARCH_PATHS = (
					libgit2/include,
					ObjectiveGitTests/specta/src,
					"ObjectiveGitTests/expecta/src/**",
				);
				INFOPLIST_FILE = "ObjectiveGitTests/ObjectiveGitTests-Info.plist";
				OTHER_LDFLAGS = "-all_load";
				PRODUCT_NAME = "$(TARGET_NAME)";
				WRAPPER_EXTENSION = octest;
			};
			name = Profile;
		};
		D03FC3DB1602E97F00BCFA73 /* Profile */ = {
			isa = XCBuildConfiguration;
			baseConfigurationReference = D0D8186B174421EB00995A2E /* Mac-StaticLibrary.xcconfig */;
			buildSettings = {
				PRODUCT_NAME = "$(TARGET_NAME)";
			};
			name = Profile;
		};
		D03FC3DC1602E97F00BCFA73 /* Profile */ = {
			isa = XCBuildConfiguration;
			baseConfigurationReference = D0D81865174421EB00995A2E /* iOS-StaticLibrary.xcconfig */;
			buildSettings = {
				PRODUCT_NAME = "$(TARGET_NAME)";
			};
			name = Profile;
		};
		D0A330EF16027F1E00A616FA /* Debug */ = {
			isa = XCBuildConfiguration;
			baseConfigurationReference = D0D8186B174421EB00995A2E /* Mac-StaticLibrary.xcconfig */;
			buildSettings = {
				PRODUCT_NAME = "$(TARGET_NAME)";
			};
			name = Debug;
		};
		D0A330F016027F1E00A616FA /* Release */ = {
			isa = XCBuildConfiguration;
			baseConfigurationReference = D0D8186B174421EB00995A2E /* Mac-StaticLibrary.xcconfig */;
			buildSettings = {
				PRODUCT_NAME = "$(TARGET_NAME)";
			};
			name = Release;
		};
		D0A330F416027F3700A616FA /* Debug */ = {
			isa = XCBuildConfiguration;
			baseConfigurationReference = D0D81865174421EB00995A2E /* iOS-StaticLibrary.xcconfig */;
			buildSettings = {
				PRODUCT_NAME = "$(TARGET_NAME)";
			};
			name = Debug;
		};
		D0A330F516027F3700A616FA /* Release */ = {
			isa = XCBuildConfiguration;
			baseConfigurationReference = D0D81865174421EB00995A2E /* iOS-StaticLibrary.xcconfig */;
			buildSettings = {
				PRODUCT_NAME = "$(TARGET_NAME)";
			};
			name = Release;
		};
/* End XCBuildConfiguration section */

/* Begin XCConfigurationList section */
		04DB464B133AB58900D9C624 /* Build configuration list for PBXNativeTarget "ObjectiveGit-iOS" */ = {
			isa = XCConfigurationList;
			buildConfigurations = (
				04DB4646133AB57600D9C624 /* Debug */,
				04DB4647133AB57600D9C624 /* Release */,
				D03FC3D91602E97F00BCFA73 /* Profile */,
			);
			defaultConfigurationIsVisible = 0;
			defaultConfigurationName = Release;
		};
		1DEB91AD08733DA50010E9CD /* Build configuration list for PBXNativeTarget "ObjectiveGit" */ = {
			isa = XCConfigurationList;
			buildConfigurations = (
				1DEB91AE08733DA50010E9CD /* Debug */,
				1DEB91AF08733DA50010E9CD /* Release */,
				D03FC3D81602E97F00BCFA73 /* Profile */,
			);
			defaultConfigurationIsVisible = 0;
			defaultConfigurationName = Release;
		};
		1DEB91B108733DA50010E9CD /* Build configuration list for PBXProject "ObjectiveGitFramework" */ = {
			isa = XCConfigurationList;
			buildConfigurations = (
				1DEB91B208733DA50010E9CD /* Debug */,
				1DEB91B308733DA50010E9CD /* Release */,
				D03FC3D71602E97F00BCFA73 /* Profile */,
			);
			defaultConfigurationIsVisible = 0;
			defaultConfigurationName = Release;
		};
		6A28265417C69CB400C6A948 /* Build configuration list for PBXAggregateTarget "OpenSSL-iOS" */ = {
			isa = XCConfigurationList;
			buildConfigurations = (
				6A28265517C69CB400C6A948 /* Debug */,
				6A28265617C69CB400C6A948 /* Release */,
				6A28265717C69CB400C6A948 /* Profile */,
			);
			defaultConfigurationIsVisible = 0;
			defaultConfigurationName = Release;
		};
		88F05A7F16011E5400B7AD1D /* Build configuration list for PBXNativeTarget "ObjectiveGitTests" */ = {
			isa = XCConfigurationList;
			buildConfigurations = (
				88F05A8016011E5400B7AD1D /* Debug */,
				88F05A8116011E5400B7AD1D /* Release */,
				D03FC3DA1602E97F00BCFA73 /* Profile */,
			);
			defaultConfigurationIsVisible = 0;
			defaultConfigurationName = Release;
		};
		D0A330EE16027F1E00A616FA /* Build configuration list for PBXAggregateTarget "libgit2" */ = {
			isa = XCConfigurationList;
			buildConfigurations = (
				D0A330EF16027F1E00A616FA /* Debug */,
				D0A330F016027F1E00A616FA /* Release */,
				D03FC3DB1602E97F00BCFA73 /* Profile */,
			);
			defaultConfigurationIsVisible = 0;
			defaultConfigurationName = Release;
		};
		D0A330F316027F3700A616FA /* Build configuration list for PBXAggregateTarget "libgit2-iOS" */ = {
			isa = XCConfigurationList;
			buildConfigurations = (
				D0A330F416027F3700A616FA /* Debug */,
				D0A330F516027F3700A616FA /* Release */,
				D03FC3DC1602E97F00BCFA73 /* Profile */,
			);
			defaultConfigurationIsVisible = 0;
			defaultConfigurationName = Release;
		};
/* End XCConfigurationList section */
	};
	rootObject = 0867D690FE84028FC02AAC07 /* Project object */;
}<|MERGE_RESOLUTION|>--- conflicted
+++ resolved
@@ -674,12 +674,9 @@
 				88948AC81779243600809CDA /* GTObjectDatabaseSpec.m */,
 				D040AF6F177B9779001AD9EB /* GTOIDSpec.m */,
 				D040AF77177B9A9E001AD9EB /* GTSignatureSpec.m */,
-<<<<<<< HEAD
 				30A269AC17B4878C000FE64E /* GTRepository+StatusSpec.m */,
 				307623AA17C6C8BD00E2CDF1 /* NSArray+StringArraySpec.m */,
-=======
 				D0F4E28917C7F24200BBDE30 /* NSErrorGitSpec.m */,
->>>>>>> 26973e2b
 			);
 			path = ObjectiveGitTests;
 			sourceTree = "<group>";

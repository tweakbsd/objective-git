--- conflicted
+++ resolved
@@ -508,11 +508,8 @@
 		D015F7C817F695E800AD5E1F /* GTRepository+Stashing.h */ = {isa = PBXFileReference; fileEncoding = 4; lastKnownFileType = sourcecode.c.h; path = "GTRepository+Stashing.h"; sourceTree = "<group>"; };
 		D015F7C917F695E800AD5E1F /* GTRepository+Stashing.m */ = {isa = PBXFileReference; fileEncoding = 4; lastKnownFileType = sourcecode.c.objc; path = "GTRepository+Stashing.m"; sourceTree = "<group>"; };
 		D015F7D417F6965400AD5E1F /* GTRepositoryStashingSpec.m */ = {isa = PBXFileReference; fileEncoding = 4; lastKnownFileType = sourcecode.c.objc; path = GTRepositoryStashingSpec.m; sourceTree = "<group>"; };
-<<<<<<< HEAD
 		D01EFDB6195E021800838D24 /* GTDiff+Private.h */ = {isa = PBXFileReference; lastKnownFileType = sourcecode.c.h; path = "GTDiff+Private.h"; sourceTree = "<group>"; };
-=======
 		D01EFD9F195DEF2200838D24 /* NSDataGitSpec.m */ = {isa = PBXFileReference; fileEncoding = 4; lastKnownFileType = sourcecode.c.objc; path = NSDataGitSpec.m; sourceTree = "<group>"; };
->>>>>>> 6eccd58f
 		D03B579F18BFFF07007124F4 /* GTDiffPatch.h */ = {isa = PBXFileReference; fileEncoding = 4; lastKnownFileType = sourcecode.c.h; path = GTDiffPatch.h; sourceTree = "<group>"; };
 		D03B57A018BFFF07007124F4 /* GTDiffPatch.m */ = {isa = PBXFileReference; fileEncoding = 4; lastKnownFileType = sourcecode.c.objc; path = GTDiffPatch.m; sourceTree = "<group>"; };
 		D03B7C401756AB370034A610 /* GTSubmoduleSpec.m */ = {isa = PBXFileReference; fileEncoding = 4; lastKnownFileType = sourcecode.c.objc; path = GTSubmoduleSpec.m; sourceTree = "<group>"; };

--- conflicted
+++ resolved
@@ -50,11 +50,7 @@
 
 #pragma mark Lifecycle
 
-<<<<<<< HEAD
-- (instancetype)initWithGitIndexEntry:(const git_index_entry *)entry {
-=======
 - (instancetype)initWithGitIndexEntry:(const git_index_entry *)entry index:(GTIndex *)index error:(NSError **)error {
->>>>>>> a2de081f
 	NSParameterAssert(entry != NULL);
 
 	self = [super init];

--- conflicted
+++ resolved
@@ -80,11 +80,6 @@
 /// will point to an error describing what happened).
 - (BOOL)pushBranches:(NSArray *)branches toRemote:(GTRemote *)remote withOptions:(nullable NSDictionary *)options error:(NSError **)error progress:(nullable void (^)(unsigned int current, unsigned int total, size_t bytes, BOOL *stop))progressBlock;
 
-@end
-
-<<<<<<< HEAD
-NS_ASSUME_NONNULL_END
-=======
 /// Delete a remote branch
 ///
 /// branch        - The branch to push. Must not be nil.
@@ -98,4 +93,5 @@
 /// will point to an error describing what happened).
 - (BOOL)deleteBranch:(GTBranch *)branch fromRemote:(GTRemote *)remote withOptions:(NSDictionary *)options error:(NSError **)error;
 @end
->>>>>>> 30219e24
+
+NS_ASSUME_NONNULL_END
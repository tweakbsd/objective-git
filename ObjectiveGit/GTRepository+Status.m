--- conflicted
+++ resolved
@@ -123,8 +123,7 @@
 
 	if (success != NULL) *success = YES;
 	return (ignoreState == 1 ? YES : NO);
-<<<<<<< HEAD
-=======
+
 }
 
 - (GTFileIgnoreState)shouldIgnoreFileURL:(NSURL *)fileURL error:(NSError **)error {
@@ -134,7 +133,6 @@
 		return (ignore ? GTFileIgnoreStateShouldIgnore : GTFileIgnoreStateShouldNotIgnore);
 	}
 	return GTFileIgnoreStateIgnoreCheckFailed;
->>>>>>> bc11b507
 }
 
 @end
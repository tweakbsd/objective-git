--- conflicted
+++ resolved
@@ -17,11 +17,7 @@
 @interface GTRemote ()
 
 @property (nonatomic, readonly, assign) git_remote *git_remote;
-<<<<<<< HEAD
 @property (nonatomic, strong) GTRepository *repository;
-=======
-
->>>>>>> 72e3b701
 @end
 
 @implementation GTRemote
@@ -56,7 +52,6 @@
 	return self.name.hash ^ self.URLString.hash;
 }
 
-<<<<<<< HEAD
 #pragma mark API
 
 + (BOOL)isValidURL:(NSString *)URL {
@@ -121,9 +116,8 @@
 
 	return self;
 }
-=======
+
 #pragma mark Properties
->>>>>>> 72e3b701
 
 - (GTRepository *)repository {
 	return _repository;
@@ -143,7 +137,6 @@
 	return @(URLString);
 }
 
-<<<<<<< HEAD
 - (void)setURLString:(NSString *)URLString {
 	git_remote_set_url(self.git_remote, URLString.UTF8String);
 }
@@ -213,6 +206,83 @@
 - (BOOL)rename:(NSString *)name error:(NSError **)error {
 	return [self rename:name failureBlock:nil error:error];
 }
+
+- (NSArray *)fetchRefspecs {
+	__block git_strarray refspecs;
+	int gitError = git_remote_get_fetch_refspecs(&refspecs, self.git_remote);
+	if (gitError != GIT_OK) return nil;
+
+	@onExit {
+		git_strarray_free(&refspecs);
+	};
+
+	NSMutableArray *fetchRefspecs = [NSMutableArray arrayWithCapacity:refspecs.count];
+	for (size_t i = 0; i < refspecs.count; i++) {
+		if (refspecs.strings[i] == NULL) continue;
+		[fetchRefspecs addObject:@(refspecs.strings[i])];
+	}
+	return [fetchRefspecs copy];
+}
+
+#pragma mark Update the remote
+
+- (BOOL)saveRemote:(NSError **)error {
+	int gitError = git_remote_save(self.git_remote);
+	if (gitError != GIT_OK) {
+		if (error != NULL) {
+			*error = [NSError git_errorFor:gitError description:@"Failed to save remote configuration."];
+		}
+		return NO;
+	}
+	return YES;
+}
+
+- (BOOL)updateURLString:(NSString *)URLString error:(NSError **)error {
+	NSParameterAssert(URLString != nil);
+
+	if ([self.URLString isEqualToString:URLString]) return YES;
+
+	int gitError = git_remote_set_url(self.git_remote, URLString.UTF8String);
+	if (gitError != GIT_OK) {
+		if (error != NULL) {
+			*error = [NSError git_errorFor:gitError description:@"Failed to update remote URL string."];
+		}
+		return NO;
+	}
+	return [self saveRemote:error];
+}
+
+- (BOOL)addFetchRefspec:(NSString *)fetchRefspec error:(NSError **)error {
+	NSParameterAssert(fetchRefspec != nil);
+
+	if ([self.fetchRefspecs containsObject:fetchRefspec]) return YES;
+
+	int gitError = git_remote_add_fetch(self.git_remote, fetchRefspec.UTF8String);
+	if (gitError != GIT_OK) {
+		if (error != NULL) {
+			*error = [NSError git_errorFor:gitError description:@"Failed to add fetch refspec."];
+		}
+		return NO;
+	}
+	return [self saveRemote:error];
+}
+
+- (BOOL)removeFetchRefspec:(NSString *)fetchRefspec error:(NSError **)error {
+	NSParameterAssert(fetchRefspec != nil);
+
+	NSUInteger index = [self.fetchRefspecs indexOfObject:fetchRefspec];
+	if (index == NSNotFound) return YES;
+
+	int gitError = git_remote_remove_refspec(self.git_remote, index);
+	if (gitError != GIT_OK) {
+		if (error != NULL) {
+			*error = [NSError git_errorFor:gitError description:@"Unable to remove fetch refspec."];
+		}
+		return NO;
+	}
+	return [self saveRemote:error];
+}
+
 
 #pragma mark Fetch
 
@@ -263,19 +333,19 @@
 		@try {
 			int gitError = git_remote_connect(self.git_remote, GIT_DIRECTION_FETCH);
 			if (gitError != GIT_OK) {
-				if (error != NULL) *error = [NSError git_errorFor:gitError withAdditionalDescription:@"Failed to connect remote"];
+				if (error != NULL) *error = [NSError git_errorFor:gitError description:@"Failed to connect remote"];
 				return NO;
 			}
 
 			gitError = git_remote_download(self.git_remote, transfer_progress_cb, &payload);
 			if (gitError != GIT_OK) {
-				if (error != NULL) *error = [NSError git_errorFor:gitError withAdditionalDescription:@"Failed to fetch remote"];
+				if (error != NULL) *error = [NSError git_errorFor:gitError description:@"Failed to fetch remote"];
 				return NO;
 			}
 
 			gitError = git_remote_update_tips(self.git_remote);
 			if (gitError != GIT_OK) {
-				if (error != NULL) *error = [NSError git_errorFor:gitError withAdditionalDescription:@"Failed to update tips"];
+				if (error != NULL) *error = [NSError git_errorFor:gitError description:@"Failed to update tips"];
 				return NO;
 			}
 		} @finally {
@@ -287,83 +357,4 @@
 	}
 }
 
-
-=======
-- (NSArray *)fetchRefspecs {
-	__block git_strarray refspecs;
-	int gitError = git_remote_get_fetch_refspecs(&refspecs, self.git_remote);
-	if (gitError != GIT_OK) return nil;
-
-	@onExit {
-		git_strarray_free(&refspecs);
-	};
-
-	NSMutableArray *fetchRefspecs = [NSMutableArray arrayWithCapacity:refspecs.count];
-	for (size_t i = 0; i < refspecs.count; i++) {
-		if (refspecs.strings[i] == NULL) continue;
-		[fetchRefspecs addObject:@(refspecs.strings[i])];
-	}
-	return [fetchRefspecs copy];
-}
-
-#pragma mark Update the remote
-
-- (BOOL)saveRemote:(NSError **)error {
-	int gitError = git_remote_save(self.git_remote);
-	if (gitError != GIT_OK) {
-		if (error != NULL) {
-			*error = [NSError git_errorFor:gitError description:@"Failed to save remote configuration."];
-		}
-		return NO;
-	}
-	return YES;
-}
-
-- (BOOL)updateURLString:(NSString *)URLString error:(NSError **)error {
-	NSParameterAssert(URLString != nil);
-
-	if ([self.URLString isEqualToString:URLString]) return YES;
-
-	int gitError = git_remote_set_url(self.git_remote, URLString.UTF8String);
-	if (gitError != GIT_OK) {
-		if (error != NULL) {
-			*error = [NSError git_errorFor:gitError description:@"Failed to update remote URL string."];
-		}
-		return NO;
-	}
-	return [self saveRemote:error];
-}
-
-- (BOOL)addFetchRefspec:(NSString *)fetchRefspec error:(NSError **)error {
-	NSParameterAssert(fetchRefspec != nil);
-
-	if ([self.fetchRefspecs containsObject:fetchRefspec]) return YES;
-
-	int gitError = git_remote_add_fetch(self.git_remote, fetchRefspec.UTF8String);
-	if (gitError != GIT_OK) {
-		if (error != NULL) {
-			*error = [NSError git_errorFor:gitError description:@"Failed to add fetch refspec."];
-		}
-		return NO;
-	}
-	return [self saveRemote:error];
-}
-
-- (BOOL)removeFetchRefspec:(NSString *)fetchRefspec error:(NSError **)error {
-	NSParameterAssert(fetchRefspec != nil);
-
-	NSUInteger index = [self.fetchRefspecs indexOfObject:fetchRefspec];
-	if (index == NSNotFound) return YES;
-
-	int gitError = git_remote_remove_refspec(self.git_remote, index);
-	if (gitError != GIT_OK) {
-		if (error != NULL) {
-			*error = [NSError git_errorFor:gitError description:@"Unable to remove fetch refspec."];
-		}
-		return NO;
-	}
-	return [self saveRemote:error];
-}
-
->>>>>>> 72e3b701
 @end
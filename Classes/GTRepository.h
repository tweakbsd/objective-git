//
//  GTRepository.h
//  ObjectiveGitFramework
//
//  Created by Timothy Clem on 2/17/11.
//
//  The MIT License
//
//  Copyright (c) 2011 Tim Clem
//
//  Permission is hereby granted, free of charge, to any person obtaining a copy
//  of this software and associated documentation files (the "Software"), to deal
//  in the Software without restriction, including without limitation the rights
//  to use, copy, modify, merge, publish, distribute, sublicense, and/or sell
//  copies of the Software, and to permit persons to whom the Software is
//  furnished to do so, subject to the following conditions:
//
//  The above copyright notice and this permission notice shall be included in
//  all copies or substantial portions of the Software.
//
//  THE SOFTWARE IS PROVIDED "AS IS", WITHOUT WARRANTY OF ANY KIND, EXPRESS OR
//  IMPLIED, INCLUDING BUT NOT LIMITED TO THE WARRANTIES OF MERCHANTABILITY,
//  FITNESS FOR A PARTICULAR PURPOSE AND NONINFRINGEMENT. IN NO EVENT SHALL THE
//  AUTHORS OR COPYRIGHT HOLDERS BE LIABLE FOR ANY CLAIM, DAMAGES OR OTHER
//  LIABILITY, WHETHER IN AN ACTION OF CONTRACT, TORT OR OTHERWISE, ARISING FROM,
//  OUT OF OR IN CONNECTION WITH THE SOFTWARE OR THE USE OR OTHER DEALINGS IN
//  THE SOFTWARE.
//


#import "GTObject.h"
#import "GTEnumerator.h"
#import "GTReference.h"

@class GTBranch;
@class GTCommit;
@class GTConfiguration;
@class GTIndex;
@class GTObjectDatabase;
@class GTOdbObject;
@class GTSignature;
@class GTSubmodule;
@class GTDiffFile;
@class GTTag;
@class GTTree;

typedef enum {
	GTRepositoryResetTypeSoft = GIT_RESET_SOFT,
	GTRepositoryResetTypeMixed = GIT_RESET_MIXED,
	GTRepositoryResetTypeHard = GIT_RESET_HARD
} GTRepositoryResetType;

// Checkout strategies used by the various -checkout... methods
// See git_checkout_strategy_t
typedef enum {
	GTCheckoutStrategyNone = GIT_CHECKOUT_NONE,
	GTCheckoutStrategySafe = GIT_CHECKOUT_SAFE,
	GTCheckoutStrategySafeCreate = GIT_CHECKOUT_SAFE_CREATE,
	GTCheckoutStrategyForce = GIT_CHECKOUT_FORCE,
	GTCheckoutStrategyAllowConflicts = GIT_CHECKOUT_ALLOW_CONFLICTS,
	GTCheckoutStrategyRemoveUntracked = GIT_CHECKOUT_REMOVE_UNTRACKED,
	GTCheckoutStrategyRemoveIgnored = GIT_CHECKOUT_REMOVE_IGNORED,
	GTCheckoutStrategyUpdateOnly = GIT_CHECKOUT_UPDATE_ONLY,
	GTCheckoutStrategyDontUpdateIndex = GIT_CHECKOUT_DONT_UPDATE_INDEX,
	GTCheckoutStrategyNoRefresh = GIT_CHECKOUT_NO_REFRESH,
	GTCheckoutStrategyDisablePathspecMatch = GIT_CHECKOUT_DISABLE_PATHSPEC_MATCH,
	GTCheckoutStrategySkipLockedDirectories = GIT_CHECKOUT_SKIP_LOCKED_DIRECTORIES,
} GTCheckoutStrategyType;

// Checkout notification flags used by the various -checkout... methods
// See git_checkout_notify_t
typedef enum {
	GTCheckoutNotifyNone = GIT_CHECKOUT_NOTIFY_NONE,
	GTCheckoutNotifyConflict = GIT_CHECKOUT_NOTIFY_CONFLICT,
	GTCheckoutNotifyDirty = GIT_CHECKOUT_NOTIFY_DIRTY,
	GTCheckoutNotifyUpdated = GIT_CHECKOUT_NOTIFY_UPDATED,
	GTCheckoutNotifyUntracked = GIT_CHECKOUT_NOTIFY_UNTRACKED,
	GTCheckoutNotifyIgnored = GIT_CHECKOUT_NOTIFY_IGNORED,

	GTCheckoutNotifyAll = GIT_CHECKOUT_NOTIFY_ALL,
} GTCheckoutNotifyFlags;

// Transport flags sent as options to +cloneFromURL... method
typedef enum {
	GTTransportFlagsNone = GIT_TRANSPORTFLAGS_NONE,
	// If you pass this flag and the connection is secured with SSL/TLS,
	// the authenticity of the server certificate will not be verified.
	GTTransportFlagsNoCheckCert = GIT_TRANSPORTFLAGS_NO_CHECK_CERT,
} GTTransportFlags;

// An `NSNumber` wrapped `GTTransportFlags`, documented above.
// Default value is `GTTransportFlagsNone`.
extern NSString *const GTRepositoryCloneOptionsTransportFlags;

// An `NSNumber` wrapped `BOOL`, if YES, create a bare clone.
// Default value is `NO`.
extern NSString *const GTRepositoryCloneOptionsBare;

// An `NSNumber` wrapped `BOOL`, if NO, don't checkout the remote HEAD.
// Default value is `YES`.
extern NSString *const GTRepositoryCloneOptionsCheckout;

<<<<<<< HEAD
=======
// A `GTCredentialProvider`, that will be used to authenticate against the remote.
extern NSString *const GTRepositoryCloneOptionsCredentialProvider;

typedef void (^GTRepositoryStatusBlock)(NSURL *fileURL, GTRepositoryFileStatus status, BOOL *stop);

>>>>>>> 0d5fa801
@interface GTRepository : NSObject

// The file URL for the repository's working directory.
@property (nonatomic, readonly, strong) NSURL *fileURL;
// The file URL for the repository's .git directory.
@property (nonatomic, readonly, strong) NSURL *gitDirectoryURL;

// Is this a bare repository (one without a working directory)?
@property (nonatomic, readonly, getter = isBare) BOOL bare;

// Is this an empty (freshly initialized) repository?
@property (nonatomic, readonly, getter = isEmpty) BOOL empty;

// Is HEAD detached (not pointing to a branch or tag)?
@property (nonatomic, readonly, getter = isHEADDetached) BOOL HEADDetached;

// Is HEAD unborn (pointing to a branch without an initial commit)?
@property (nonatomic, readonly, getter = isHEADUnborn) BOOL HEADUnborn;

// Initializes a new repository at the given file URL.
//
// fileURL - The file URL for the new repository. Cannot be nil.
// error   - The error if one occurs.
//
// Returns the initialized repository, or nil if an error occurred.
+ (instancetype)initializeEmptyRepositoryAtFileURL:(NSURL *)fileURL error:(NSError **)error;

// Initializes a new repository at the given file URL.
//
// fileURL - The file URL for the new repository. Cannot be nil.
// error   - The error if one occurs.
// bare    - Should the repository be created bare?
//
// Returns the initialized repository, or nil if an error occurred.
+ (instancetype)initializeEmptyRepositoryAtFileURL:(NSURL *)fileURL bare:(BOOL)bare error:(NSError **)error;

+ (id)repositoryWithURL:(NSURL *)localFileURL error:(NSError **)error;
- (id)initWithURL:(NSURL *)localFileURL error:(NSError **)error;

// Initializes the receiver to wrap the given repository object.
//
// repository - The repository to wrap. The receiver will take over memory
//              management of this object, so it must not be freed elsewhere
//              after this method is invoked. This must not be nil.
//
// Returns an initialized GTRepository.
- (id)initWithGitRepository:(git_repository *)repository;

// The underlying `git_repository` object.
- (git_repository *)git_repository __attribute__((objc_returns_inner_pointer));

// Clone a repository
//
// originURL             - The URL to clone from.
// workdirURL            - A URL to the desired working directory on the local machine.
// options               - A dictionary consisting of the options:
//                         `GTRepositoryCloneOptionsTransportFlags`,
//                         `GTRepositoryCloneOptionsBare`, and `GTRepositoryCloneOptionsCheckout`.
// error                 - A pointer to fill in case of trouble.
// transferProgressBlock - This block is called with network transfer updates.
// checkoutProgressBlock - This block is called with checkout updates
//                         (if `GTRepositoryCloneOptionsCheckout` is YES).
//
// returns nil (and fills the error parameter) if an error occurred, or a GTRepository object if successful.
+ (id)cloneFromURL:(NSURL *)originURL toWorkingDirectory:(NSURL *)workdirURL options:(NSDictionary *)options error:(NSError **)error transferProgressBlock:(void (^)(const git_transfer_progress *))transferProgressBlock checkoutProgressBlock:(void (^)(NSString *path, NSUInteger completedSteps, NSUInteger totalSteps))checkoutProgressBlock;

// Lookup objects in the repo by oid or sha1
- (id)lookupObjectByOID:(GTOID *)oid objectType:(GTObjectType)type error:(NSError **)error;
- (id)lookupObjectByOID:(GTOID *)oid error:(NSError **)error;
- (id)lookupObjectBySHA:(NSString *)sha objectType:(GTObjectType)type error:(NSError **)error;
- (id)lookupObjectBySHA:(NSString *)sha error:(NSError **)error;

// Lookup an object in the repo using a revparse spec
- (id)lookupObjectByRefspec:(NSString *)spec error:(NSError **)error;

// List all references in the repository
//
// repository - The GTRepository to list references in
// error(out) - will be filled if an error occurs
//
// returns an array of NSStrings holding the names of the references
// returns nil if an error occurred and fills the error parameter
- (NSArray *)referenceNamesWithError:(NSError **)error;

- (GTReference *)headReferenceWithError:(NSError **)error;

// Convenience methods to return branches in the repository
- (NSArray *)allBranchesWithError:(NSError **)error;

- (NSArray *)localBranchesWithError:(NSError **)error;
- (NSArray *)remoteBranchesWithError:(NSError **)error;
- (NSArray *)branchesWithPrefix:(NSString *)prefix error:(NSError **)error;

// Convenience method to return all tags in the repository
- (NSArray *)allTagsWithError:(NSError **)error;

// Count all commits in the current branch (HEAD)
//
// error(out) - will be filled if an error occurs
//
// returns number of commits in the current branch or NSNotFound if an error occurred
- (NSUInteger)numberOfCommitsInCurrentBranch:(NSError **)error;

// Create a new branch with this name and based off this reference.
//
// name - the name for the new branch
// ref - the reference to create the new branch off
// error(out) - will be filled if an error occurs
//
// returns the new branch or nil if an error occurred.
- (GTBranch *)createBranchNamed:(NSString *)name fromReference:(GTReference *)ref error:(NSError **)error;

// Get the current branch.
//
// error(out) - will be filled if an error occurs
//
// returns the current branch or nil if an error occurred.
- (GTBranch *)currentBranchWithError:(NSError **)error;

// Find the commits that are on our local branch but not on the remote branch.
//
// error(out) - will be filled if an error occurs
//
// returns the local commits, an empty array if there is no remote branch, or nil if an error occurred
- (NSArray *)localCommitsRelativeToRemoteBranch:(GTBranch *)remoteBranch error:(NSError **)error;

// Reset the repository's HEAD to the given commit.
//
// commit - the commit the HEAD is to be reset to. Must not be nil.
// resetType - The type of reset to be used.
// error(out) - in the event of an error this may be set.
//
// Returns `YES` if successful, `NO` if not.
- (BOOL)resetToCommit:(GTCommit *)commit withResetType:(GTRepositoryResetType)resetType error:(NSError **)error;

// Retrieves git's "prepared message" for the next commit, like the default
// message pre-filled when committing after a conflicting merge.
//
// error - If not NULL, set to any error that occurs.
//
// Returns the message from disk, or nil if no prepared message exists or an
// error occurred.
- (NSString *)preparedMessageWithError:(NSError **)error;

// The signature for the user at the current time, based on the repository and
// system configs. If the user's name or email have not been set, reasonable
// defaults will be used instead. Will never return nil.
//
// Returns the signature.
- (GTSignature *)userSignatureForNow;

// Reloads all cached information about the receiver's submodules.
//
// Existing GTSubmodule objects from this repository will be mutated as part of
// this operation.
//
// error - If not NULL, set to any errors that occur.
//
// Returns whether the reload succeeded.
- (BOOL)reloadSubmodules:(NSError **)error;

// Enumerates over all the tracked submodules in the repository.
//
// recursive - Whether to recurse into nested submodules, depth-first.
// block     - A block to execute for each `submodule` found. Setting `stop` to
//             YES will cause enumeration to stop after the block returns. This
//             must not be nil.
- (void)enumerateSubmodulesRecursively:(BOOL)recursive usingBlock:(void (^)(GTSubmodule *submodule, BOOL *stop))block;

// Looks up the top-level submodule with the given name. This will not recurse
// into submodule repositories.
//
// name  - The name of the submodule. This must not be nil.
// error - If not NULL, set to any error that occurs.
//
// Returns the first submodule that matches the given name, or nil if an error
// occurred locating or instantiating the GTSubmodule.
- (GTSubmodule *)submoduleWithName:(NSString *)name error:(NSError **)error;

// Finds the merge base between the commits pointed at by the given OIDs.
//
// firstOID  - The OID for the first commit. This must not be nil.
// secondOID - The OID for the second commit. This must not be nil.
// error     - If not NULL, set to any error that occurs.
//
// Returns the merge base, or nil if none is found or an error occurred.
- (GTCommit *)mergeBaseBetweenFirstOID:(GTOID *)firstOID secondOID:(GTOID *)secondOID error:(NSError **)error;

// The object database backing the repository.
//
// error - The error if one occurred.
//
// Returns the object database, or nil if an error occurred.
- (GTObjectDatabase *)objectDatabaseWithError:(NSError **)error;

// The configuration for the repository.
//
// error - The error if one occurred.
//
// Returns the configuration, or nil if an error occurred.
- (GTConfiguration *)configurationWithError:(NSError **)error;

// The index for the repository.
//
// error - The error if one occurred.
//
// Returns the index, or nil if an error occurred.
- (GTIndex *)indexWithError:(NSError **)error;

// Creates a new lightweight tag in this repository.
//
// name   - Name for the tag; this name is validated
//          for consistency. It should also not conflict with an
//          already existing tag name
// target - Object to which this tag points. This object
//          must belong to this repository.
// error  - Will be filled with a NSError instance on failuer.
//          May be NULL.
//
// Returns YES on success or NO otherwise.
- (BOOL)createLightweightTagNamed:(NSString *)tagName target:(GTObject *)target error:(NSError **)error;

// Creates an annotated tag in this repo. Existing tags are not overwritten.
//
// tagName   - Name for the tag; this name is validated
//             for consistency. It should also not conflict with an
//             already existing tag name
// theTarget - Object to which this tag points. This object
//             must belong to this repository.
// tagger    - Signature of the tagger for this tag, and
//             of the tagging time
// message   - Full message for this tag
// error     - Will be filled with a NSError object in case of error.
//             May be NULL.
//
// Returns the object ID of the newly created tag or nil on error.
- (GTOID *)OIDByCreatingTagNamed:(NSString *)tagName target:(GTObject *)theTarget tagger:(GTSignature *)theTagger message:(NSString *)theMessage error:(NSError **)error;

// Creates an annotated tag in this repo. Existing tags are not overwritten.
//
// tagName   - Name for the tag; this name is validated
//             for consistency. It should also not conflict with an
//             already existing tag name
// theTarget - Object to which this tag points. This object
//             must belong to this repository.
// tagger    - Signature of the tagger for this tag, and
//             of the tagging time
// message   - Full message for this tag
// error     - Will be filled with a NSError object in case of error.
//             May be NULL.
//
// Returns the newly created tag or nil on error.
- (GTTag *)createTagNamed:(NSString *)tagName target:(GTObject *)theTarget tagger:(GTSignature *)theTagger message:(NSString *)theMessage error:(NSError **)error;

// Checkout a commit
//
// targetCommit  - The commit to checkout.
// strategy      - The checkout strategy to use.
// notifyFlags   - Flags that indicate which notifications should cause `notifyBlock`
//                 to be called.
// error         - The error if one occurred. Can be NULL.
// notifyBlock   - The block to call back for notification handling. Can be nil.
// progressBlock - The block to call back for progress updates. Can be nil.
//
// Returns YES if operation was successful, NO otherwise
- (BOOL)checkoutCommit:(GTCommit *)targetCommit strategy:(GTCheckoutStrategyType)strategy notifyFlags:(GTCheckoutNotifyFlags)notifyFlags error:(NSError **)error progressBlock:(void (^)(NSString *path, NSUInteger completedSteps, NSUInteger totalSteps))progressBlock notifyBlock:(int (^)(GTCheckoutNotifyFlags why, NSString *path, GTDiffFile *baseline, GTDiffFile *target, GTDiffFile *workdir))notifyBlock;

// Checkout a reference
//
// targetCommit  - The reference to checkout.
// strategy      - The checkout strategy to use.
// notifyFlags   - Flags that indicate which notifications should cause `notifyBlock`
//                 to be called.
// error         - The error if one occurred. Can be NULL.
// notifyBlock   - The block to call back for notification handling. Can be nil.
// progressBlock - The block to call back for progress updates. Can be nil.
//
// Returns YES if operation was successful, NO otherwise
- (BOOL)checkoutReference:(GTReference *)targetReference strategy:(GTCheckoutStrategyType)strategy notifyFlags:(GTCheckoutNotifyFlags)notifyFlags error:(NSError **)error progressBlock:(void (^)(NSString *path, NSUInteger completedSteps, NSUInteger totalSteps))progressBlock notifyBlock:(int (^)(GTCheckoutNotifyFlags why, NSString *path, GTDiffFile *baseline, GTDiffFile *target, GTDiffFile *workdir))notifyBlock;

// Convenience wrapper for checkoutCommit:strategy:notifyFlags:error:notifyBlock:progressBlock without notifications
- (BOOL)checkoutCommit:(GTCommit *)target strategy:(GTCheckoutStrategyType)strategy error:(NSError **)error progressBlock:(void (^)(NSString *path, NSUInteger completedSteps, NSUInteger totalSteps))progressBlock;

// Convenience wrapper for checkoutReference:strategy:notifyFlags:error:notifyBlock:progressBlock without notifications
- (BOOL)checkoutReference:(GTReference *)target strategy:(GTCheckoutStrategyType)strategy error:(NSError **)error progressBlock:(void (^)(NSString *path, NSUInteger completedSteps, NSUInteger totalSteps))progressBlock;

@end<|MERGE_RESOLUTION|>--- conflicted
+++ resolved
@@ -100,14 +100,9 @@
 // Default value is `YES`.
 extern NSString *const GTRepositoryCloneOptionsCheckout;
 
-<<<<<<< HEAD
-=======
 // A `GTCredentialProvider`, that will be used to authenticate against the remote.
 extern NSString *const GTRepositoryCloneOptionsCredentialProvider;
 
-typedef void (^GTRepositoryStatusBlock)(NSURL *fileURL, GTRepositoryFileStatus status, BOOL *stop);
-
->>>>>>> 0d5fa801
 @interface GTRepository : NSObject
 
 // The file URL for the repository's working directory.

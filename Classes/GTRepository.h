--- conflicted
+++ resolved
@@ -197,14 +197,6 @@
 /// The latter two cases can be distinguished by checking `success`.
 - (GTBranch *)lookUpBranchWithName:(NSString *)branchName type:(GTBranchType)branchType success:(BOOL *)success error:(NSError **)error;
 
-<<<<<<< HEAD
-// List all references in the repository
-//
-// error(out) - will be filled if an error occurs
-//
-// returns an array of NSStrings holding the names of the references
-// returns nil if an error occurred and fills the error parameter
-=======
 /// List all references in the repository
 ///
 /// repository - The GTRepository to list references in
@@ -212,7 +204,6 @@
 ///
 /// returns an array of NSStrings holding the names of the references
 /// returns nil if an error occurred and fills the error parameter
->>>>>>> 32af59cb
 - (NSArray *)referenceNamesWithError:(NSError **)error;
 
 - (GTReference *)headReferenceWithError:(NSError **)error;
@@ -224,18 +215,14 @@
 - (NSArray *)remoteBranchesWithError:(NSError **)error;
 - (NSArray *)branchesWithPrefix:(NSString *)prefix error:(NSError **)error;
 
-<<<<<<< HEAD
-// List all remotes in the repository
-//
-// error - will be filled if an error occurs
-//
-// returns an array of NSStrings holding the names of the remotes, or nil if an error occurred
+/// List all remotes in the repository
+///
+/// error - will be filled if an error occurs
+///
+/// returns an array of NSStrings holding the names of the remotes, or nil if an error occurred
 - (NSArray *)remoteNamesWithError:(NSError **)error;
 
-// Convenience method to return all tags in the repository
-=======
 /// Convenience method to return all tags in the repository
->>>>>>> 32af59cb
 - (NSArray *)allTagsWithError:(NSError **)error;
 
 /// Count all commits in the current branch (HEAD)

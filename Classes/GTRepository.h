//
//  GTRepository.h
//  ObjectiveGitFramework
//
//  Created by Timothy Clem on 2/17/11.
//
//  The MIT License
//
//  Copyright (c) 2011 Tim Clem
//
//  Permission is hereby granted, free of charge, to any person obtaining a copy
//  of this software and associated documentation files (the "Software"), to deal
//  in the Software without restriction, including without limitation the rights
//  to use, copy, modify, merge, publish, distribute, sublicense, and/or sell
//  copies of the Software, and to permit persons to whom the Software is
//  furnished to do so, subject to the following conditions:
//
//  The above copyright notice and this permission notice shall be included in
//  all copies or substantial portions of the Software.
//
//  THE SOFTWARE IS PROVIDED "AS IS", WITHOUT WARRANTY OF ANY KIND, EXPRESS OR
//  IMPLIED, INCLUDING BUT NOT LIMITED TO THE WARRANTIES OF MERCHANTABILITY,
//  FITNESS FOR A PARTICULAR PURPOSE AND NONINFRINGEMENT. IN NO EVENT SHALL THE
//  AUTHORS OR COPYRIGHT HOLDERS BE LIABLE FOR ANY CLAIM, DAMAGES OR OTHER
//  LIABILITY, WHETHER IN AN ACTION OF CONTRACT, TORT OR OTHERWISE, ARISING FROM,
//  OUT OF OR IN CONNECTION WITH THE SOFTWARE OR THE USE OR OTHER DEALINGS IN
//  THE SOFTWARE.
//


#import "GTObject.h"
#import "GTEnumerator.h"
#import "GTReference.h"

@class GTBranch;
@class GTCommit;
@class GTConfiguration;
@class GTIndex;
@class GTObjectDatabase;
@class GTOdbObject;
@class GTSignature;
@class GTSubmodule;
<<<<<<< HEAD
@class GTTreeBuilder;
=======
@class GTDiffFile;
@class GTTag;
>>>>>>> e5faba2d

// Options returned from the enumerateFileStatusUsingBlock: function
enum {
	GTRepositoryFileStatusIndexNew = GIT_STATUS_INDEX_NEW,
	GTRepositoryFileStatusIndexModified = GIT_STATUS_INDEX_MODIFIED,
	GTRepositoryFileStatusIndexDeleted = GIT_STATUS_INDEX_DELETED,

	GTRepositoryFileStatusWorkingTreeNew = GIT_STATUS_WT_NEW,
	GTRepositoryFileStatusWorkingTreeModified = GIT_STATUS_WT_MODIFIED,
	GTRepositoryFileStatusWorkingTreeDeleted = GIT_STATUS_WT_DELETED,

	GTRepositoryFileStatusIgnored = GIT_STATUS_IGNORED
};

typedef unsigned int GTRepositoryFileStatus;

typedef enum {
	GTRepositoryResetTypeSoft = GIT_RESET_SOFT,
	GTRepositoryResetTypeMixed = GIT_RESET_MIXED,
	GTRepositoryResetTypeHard = GIT_RESET_HARD
} GTRepositoryResetType;

// Checkout strategies used by the various -checkout... methods
// See git_checkout_strategy_t
typedef enum {
	GTCheckoutStrategyNone = GIT_CHECKOUT_NONE,
	GTCheckoutStrategySafe = GIT_CHECKOUT_SAFE,
	GTCheckoutStrategySafeCreate = GIT_CHECKOUT_SAFE_CREATE,
	GTCheckoutStrategyForce = GIT_CHECKOUT_FORCE,
	GTCheckoutStrategyAllowConflicts = GIT_CHECKOUT_ALLOW_CONFLICTS,
	GTCheckoutStrategyRemoveUntracked = GIT_CHECKOUT_REMOVE_UNTRACKED,
	GTCheckoutStrategyRemoveIgnored = GIT_CHECKOUT_REMOVE_IGNORED,
	GTCheckoutStrategyUpdateOnly = GIT_CHECKOUT_UPDATE_ONLY,
	GTCheckoutStrategyDontUpdateIndex = GIT_CHECKOUT_DONT_UPDATE_INDEX,
	GTCheckoutStrategyNoRefresh = GIT_CHECKOUT_NO_REFRESH,
	GTCheckoutStrategyDisablePathspecMatch = GIT_CHECKOUT_DISABLE_PATHSPEC_MATCH,
	GTCheckoutStrategySkipLockedDirectories = GIT_CHECKOUT_SKIP_LOCKED_DIRECTORIES,
} GTCheckoutStrategyType;

// Checkout notification flags used by the various -checkout... methods
// See git_checkout_notify_t
typedef enum {
	GTCheckoutNotifyNone = GIT_CHECKOUT_NOTIFY_NONE,
	GTCheckoutNotifyConflict = GIT_CHECKOUT_NOTIFY_CONFLICT,
	GTCheckoutNotifyDirty = GIT_CHECKOUT_NOTIFY_DIRTY,
	GTCheckoutNotifyUpdated = GIT_CHECKOUT_NOTIFY_UPDATED,
	GTCheckoutNotifyUntracked = GIT_CHECKOUT_NOTIFY_UNTRACKED,
	GTCheckoutNotifyIgnored = GIT_CHECKOUT_NOTIFY_IGNORED,

	GTCheckoutNotifyAll = GIT_CHECKOUT_NOTIFY_ALL,
} GTCheckoutNotifyFlags;


typedef void (^GTRepositoryStatusBlock)(NSURL *fileURL, GTRepositoryFileStatus status, BOOL *stop);

@interface GTRepository : NSObject

// The file URL for the repository's working directory.
@property (nonatomic, readonly, strong) NSURL *fileURL;
// The file URL for the repository's .git directory.
@property (nonatomic, readonly, strong) NSURL *gitDirectoryURL;
@property (nonatomic, readonly, getter=isBare) BOOL bare; // Is this a 'bare' repository?  i.e. created with git clone --bare
@property (nonatomic, readonly, getter=isEmpty) BOOL empty; // Is this repository empty? Will only be YES for a freshly `git init`'d repo.
@property (nonatomic, readonly, getter=isHEADDetached) BOOL HEADDetached; // Is HEAD detached? i.e., not pointing to a valid reference.
@property (nonatomic, readonly, getter=isHEADOrphaned) BOOL HEADOrphaned; // Is HEAD orphaned? i.e., not pointing to anything.

+ (BOOL)initializeEmptyRepositoryAtURL:(NSURL *)localFileURL error:(NSError **)error;
+ (BOOL)initializeEmptyRepositoryAtURL:(NSURL *)localFileURL bare:(BOOL)bare error:(NSError **)error;

+ (id)repositoryWithURL:(NSURL *)localFileURL error:(NSError **)error;
- (id)initWithURL:(NSURL *)localFileURL error:(NSError **)error;

// Initializes the receiver to wrap the given repository object.
//
// repository - The repository to wrap. The receiver will take over memory
//              management of this object, so it must not be freed elsewhere
//              after this method is invoked. This must not be nil.
//
// Returns an initialized GTRepository.
- (id)initWithGitRepository:(git_repository *)repository;

// The underlying `git_repository` object.
- (git_repository *)git_repository __attribute__((objc_returns_inner_pointer));

// Clone a repository
//
// originURL             - The URL to clone from.
// workdirURL            - A URL to the desired working directory on the local machine.
// barely                - If YES, create a bare clone
// withCheckout          - if NO, don't checkout the remote HEAD
// error                 - A pointer to fill in case of trouble.
// transferProgressBlock - This block is called with network transfer updates.
// checkoutProgressBlock - This block is called with checkout updates (if withCheckout is YES).
//
// returns nil (and fills the error parameter) if an error occurred, or a GTRepository object if successful.
+ (id)cloneFromURL:(NSURL *)originURL toWorkingDirectory:(NSURL *)workdirURL barely:(BOOL)barely withCheckout:(BOOL)withCheckout error:(NSError **)error transferProgressBlock:(void (^)(const git_transfer_progress *))transferProgressBlock checkoutProgressBlock:(void (^)(NSString *path, NSUInteger completedSteps, NSUInteger totalSteps))checkoutProgressBlock;

// Create a new repository
//
// url    - The URL to create the repository to
// error  - A pointer to fill in case of trouble
//
// returns nil (and fills the error parameter) if an error occurred, or a GTRepository object if successful
+ (instancetype)createRepositoryAtURL:(NSURL *)url error:(NSError **)error;

// Helper for getting the sha1 has of a raw object
//
// data - the data to compute a sha1 hash for
// error(out) - will be filled if an error occurs
//
// returns the sha1 for the raw object or nil if there was an error
+ (NSString *)hash:(NSString *)data objectType:(GTObjectType)type error:(NSError **)error;

// Lookup objects in the repo by oid or sha1
- (id)lookupObjectByOID:(GTOID *)oid objectType:(GTObjectType)type error:(NSError **)error;
- (id)lookupObjectByOID:(GTOID *)oid error:(NSError **)error;
- (id)lookupObjectBySHA:(NSString *)sha objectType:(GTObjectType)type error:(NSError **)error;
- (id)lookupObjectBySHA:(NSString *)sha error:(NSError **)error;

// Lookup an object in the repo using a revparse spec
- (id)lookupObjectByRefspec:(NSString *)spec error:(NSError **)error;

// List all references in the repository
//
// repository - The GTRepository to list references in
// error(out) - will be filled if an error occurs
//
// returns an array of NSStrings holding the names of the references
// returns nil if an error occurred and fills the error parameter
- (NSArray *)referenceNamesWithError:(NSError **)error;

// For each file in the repository calls your block with the URL of the file and the status of that file in the repository,
//
// block - the block that gets called for each file
- (void)enumerateFileStatusUsingBlock:(GTRepositoryStatusBlock)block;

// Return YES if the working directory is clean (no modified, new, or deleted files in index)
- (BOOL)isWorkingDirectoryClean;

- (GTReference *)headReferenceWithError:(NSError **)error;

// Convenience methods to return branches in the repository
- (NSArray *)allBranchesWithError:(NSError **)error;

- (NSArray *)localBranchesWithError:(NSError **)error;
- (NSArray *)remoteBranchesWithError:(NSError **)error;
- (NSArray *)branchesWithPrefix:(NSString *)prefix error:(NSError **)error;

// Convenience method to return all tags in the repository
- (NSArray *)allTagsWithError:(NSError **)error;

// Count all commits in the current branch (HEAD)
//
// error(out) - will be filled if an error occurs
//
// returns number of commits in the current branch or NSNotFound if an error occurred
- (NSUInteger)numberOfCommitsInCurrentBranch:(NSError **)error;

// Create a new branch with this name and based off this reference.
//
// name - the name for the new branch
// ref - the reference to create the new branch off
// error(out) - will be filled if an error occurs
//
// returns the new branch or nil if an error occurred.
- (GTBranch *)createBranchNamed:(NSString *)name fromReference:(GTReference *)ref error:(NSError **)error;

// Get the current branch.
//
// error(out) - will be filled if an error occurs
//
// returns the current branch or nil if an error occurred.
- (GTBranch *)currentBranchWithError:(NSError **)error;

// Find the commits that are on our local branch but not on the remote branch.
//
// error(out) - will be filled if an error occurs
//
// returns the local commits, an empty array if there is no remote branch, or nil if an error occurred
- (NSArray *)localCommitsRelativeToRemoteBranch:(GTBranch *)remoteBranch error:(NSError **)error;

// Reset the repository's HEAD to the given commit.
//
// commit - the commit the HEAD is to be reset to. Must not be nil.
// resetType - The type of reset to be used.
// error(out) - in the event of an error this may be set.
//
// Returns `YES` if successful, `NO` if not.
- (BOOL)resetToCommit:(GTCommit *)commit withResetType:(GTRepositoryResetType)resetType error:(NSError **)error;

// Retrieves git's "prepared message" for the next commit, like the default
// message pre-filled when committing after a conflicting merge.
//
// error - If not NULL, set to any error that occurs.
//
// Returns the message from disk, or nil if no prepared message exists or an
// error occurred.
- (NSString *)preparedMessageWithError:(NSError **)error;

// The signature for the user at the current time, based on the repository and
// system configs. If the user's name or email have not been set, reasonable
// defaults will be used instead. Will never return nil.
//
// Returns the signature.
- (GTSignature *)userSignatureForNow;

// Reloads all cached information about the receiver's submodules.
//
// Existing GTSubmodule objects from this repository will be mutated as part of
// this operation.
//
// error - If not NULL, set to any errors that occur.
//
// Returns whether the reload succeeded.
- (BOOL)reloadSubmodules:(NSError **)error;

// Enumerates over all the tracked submodules in the repository.
//
// recursive - Whether to recurse into nested submodules, depth-first.
// block     - A block to execute for each `submodule` found. Setting `stop` to
//             YES will cause enumeration to stop after the block returns. This
//             must not be nil.
- (void)enumerateSubmodulesRecursively:(BOOL)recursive usingBlock:(void (^)(GTSubmodule *submodule, BOOL *stop))block;

// Looks up the top-level submodule with the given name. This will not recurse
// into submodule repositories.
//
// name  - The name of the submodule. This must not be nil.
// error - If not NULL, set to any error that occurs.
//
// Returns the first submodule that matches the given name, or nil if an error
// occurred locating or instantiating the GTSubmodule.
- (GTSubmodule *)submoduleWithName:(NSString *)name error:(NSError **)error;

// Finds the merge base between the commits pointed at by the given OIDs.
//
// firstOID  - The OID for the first commit. This must not be nil.
// secondOID - The OID for the second commit. This must not be nil.
// error     - If not NULL, set to any error that occurs.
//
// Returns the merge base, or nil if none is found or an error occurred.
- (GTCommit *)mergeBaseBetweenFirstOID:(GTOID *)firstOID secondOID:(GTOID *)secondOID error:(NSError **)error;

// The object database backing the repository.
//
// error - The error if one occurred.
//
// Returns the object database, or nil if an error occurred.
- (GTObjectDatabase *)objectDatabaseWithError:(NSError **)error;

// The configuration for the repository.
//
// error - The error if one occurred.
//
// Returns the configuration, or nil if an error occurred.
- (GTConfiguration *)configurationWithError:(NSError **)error;

// The index for the repository.
//
// error - The error if one occurred.
//
// Returns the index, or nil if an error occurred.
- (GTIndex *)indexWithError:(NSError **)error;

<<<<<<< HEAD
- (GTCommit *)buildCommitWithMessage:(NSString *)message parents:(NSArray *)parents error:(NSError **)error block:(void (^)(GTTreeBuilder *builder))builderBlock;
=======
// Creates a new lightweight tag in this repository.
//
// name   - Name for the tag; this name is validated
//          for consistency. It should also not conflict with an
//          already existing tag name
// target - Object to which this tag points. This object
//          must belong to this repository.
// error  - Will be filled with a NSError instance on failuer.
//          May be NULL.
//
// Returns YES on success or NO otherwise.
- (BOOL)createLightweightTagNamed:(NSString *)tagName target:(GTObject *)target error:(NSError **)error;

// Creates an annotated tag in this repo. Existing tags are not overwritten.
//
// tagName   - Name for the tag; this name is validated
//             for consistency. It should also not conflict with an
//             already existing tag name
// theTarget - Object to which this tag points. This object
//             must belong to this repository.
// tagger    - Signature of the tagger for this tag, and
//             of the tagging time
// message   - Full message for this tag
// error     - Will be filled with a NSError object in case of error.
//             May be NULL.
//
// Returns the object ID of the newly created tag or nil on error.
- (GTOID *)OIDByCreatingTagNamed:(NSString *)tagName target:(GTObject *)theTarget tagger:(GTSignature *)theTagger message:(NSString *)theMessage error:(NSError **)error;

// Creates an annotated tag in this repo. Existing tags are not overwritten.
//
// tagName   - Name for the tag; this name is validated
//             for consistency. It should also not conflict with an
//             already existing tag name
// theTarget - Object to which this tag points. This object
//             must belong to this repository.
// tagger    - Signature of the tagger for this tag, and
//             of the tagging time
// message   - Full message for this tag
// error     - Will be filled with a NSError object in case of error.
//             May be NULL.
//
// Returns the newly created tag or nil on error.
- (GTTag *)createTagNamed:(NSString *)tagName target:(GTObject *)theTarget tagger:(GTSignature *)theTagger message:(NSString *)theMessage error:(NSError **)error;

// Checkout a commit
//
// targetCommit  - The commit to checkout.
// strategy      - The checkout strategy to use.
// notifyFlags   - Flags that indicate which notifications should cause `notifyBlock`
//                 to be called.
// error         - The error if one occurred. Can be NULL.
// notifyBlock   - The block to call back for notification handling. Can be nil.
// progressBlock - The block to call back for progress updates. Can be nil.
//
// Returns YES if operation was successful, NO otherwise
- (BOOL)checkoutCommit:(GTCommit *)targetCommit strategy:(GTCheckoutStrategyType)strategy notifyFlags:(GTCheckoutNotifyFlags)notifyFlags error:(NSError **)error progressBlock:(void (^)(NSString *path, NSUInteger completedSteps, NSUInteger totalSteps))progressBlock notifyBlock:(int (^)(GTCheckoutNotifyFlags why, NSString *path, GTDiffFile *baseline, GTDiffFile *target, GTDiffFile *workdir))notifyBlock;

// Checkout a reference
//
// targetCommit  - The reference to checkout.
// strategy      - The checkout strategy to use.
// notifyFlags   - Flags that indicate which notifications should cause `notifyBlock`
//                 to be called.
// error         - The error if one occurred. Can be NULL.
// notifyBlock   - The block to call back for notification handling. Can be nil.
// progressBlock - The block to call back for progress updates. Can be nil.
//
// Returns YES if operation was successful, NO otherwise
- (BOOL)checkoutReference:(GTReference *)targetReference strategy:(GTCheckoutStrategyType)strategy notifyFlags:(GTCheckoutNotifyFlags)notifyFlags error:(NSError **)error progressBlock:(void (^)(NSString *path, NSUInteger completedSteps, NSUInteger totalSteps))progressBlock notifyBlock:(int (^)(GTCheckoutNotifyFlags why, NSString *path, GTDiffFile *baseline, GTDiffFile *target, GTDiffFile *workdir))notifyBlock;

// Convenience wrapper for checkoutCommit:strategy:notifyFlags:error:notifyBlock:progressBlock without notifications
- (BOOL)checkoutCommit:(GTCommit *)target strategy:(GTCheckoutStrategyType)strategy error:(NSError **)error progressBlock:(void (^)(NSString *path, NSUInteger completedSteps, NSUInteger totalSteps))progressBlock;

// Convenience wrapper for checkoutReference:strategy:notifyFlags:error:notifyBlock:progressBlock without notifications
- (BOOL)checkoutReference:(GTReference *)target strategy:(GTCheckoutStrategyType)strategy error:(NSError **)error progressBlock:(void (^)(NSString *path, NSUInteger completedSteps, NSUInteger totalSteps))progressBlock;
>>>>>>> e5faba2d

@end<|MERGE_RESOLUTION|>--- conflicted
+++ resolved
@@ -40,12 +40,9 @@
 @class GTOdbObject;
 @class GTSignature;
 @class GTSubmodule;
-<<<<<<< HEAD
-@class GTTreeBuilder;
-=======
 @class GTDiffFile;
 @class GTTag;
->>>>>>> e5faba2d
+@class GTTreeBuilder;
 
 // Options returned from the enumerateFileStatusUsingBlock: function
 enum {
@@ -310,9 +307,6 @@
 // Returns the index, or nil if an error occurred.
 - (GTIndex *)indexWithError:(NSError **)error;
 
-<<<<<<< HEAD
-- (GTCommit *)buildCommitWithMessage:(NSString *)message parents:(NSArray *)parents error:(NSError **)error block:(void (^)(GTTreeBuilder *builder))builderBlock;
-=======
 // Creates a new lightweight tag in this repository.
 //
 // name   - Name for the tag; this name is validated
@@ -389,6 +383,7 @@
 
 // Convenience wrapper for checkoutReference:strategy:notifyFlags:error:notifyBlock:progressBlock without notifications
 - (BOOL)checkoutReference:(GTReference *)target strategy:(GTCheckoutStrategyType)strategy error:(NSError **)error progressBlock:(void (^)(NSString *path, NSUInteger completedSteps, NSUInteger totalSteps))progressBlock;
->>>>>>> e5faba2d
+
+- (GTCommit *)buildCommitWithMessage:(NSString *)message parents:(NSArray *)parents error:(NSError **)error block:(void (^)(GTTreeBuilder *builder))builderBlock;
 
 @end
--- conflicted
+++ resolved
@@ -124,18 +124,6 @@
 // adding the refspec or saving the remote failed.
 - (BOOL)addFetchRefspec:(NSString *)fetchRefspec error:(NSError **)error;
 
-<<<<<<< HEAD
-// Removes the first fetchRefspec that matches.
-//
-// fetchRefspec - The fetch refspec string to remove. May not be nil.
-// error        - If not NULL, this will be set to any error that occurs
-//                when removing the refspec or saving the remote.
-//
-// Returns YES if the matching refspec is found and removed, or if no matching
-// refspec was found. NO and error is returned if a matching refspec was found
-// but could not be removed, or saving the remote failed.
-- (BOOL)removeFetchRefspec:(NSString *)fetchRefspec error:(NSError **)error;
-
 // Fetch from the remote.
 //
 // credProvider  - The credential provider to use if the remote requires authentification.
@@ -155,6 +143,4 @@
 //
 // Returns YES if successful, NO otherwise.
 - (BOOL)pushBranches:(NSArray *)branches withCredentialProvider:(GTCredentialProvider *)credProvider error:(NSError **)error progress:(void (^)(unsigned int current, unsigned int total, size_t bytes, BOOL *stop))progressBlock;
-=======
->>>>>>> 007aaaa9
 @end
--- conflicted
+++ resolved
@@ -8,7 +8,6 @@
 
 #import "git2.h"
 
-<<<<<<< HEAD
 @class GTRepository;
 @class GTOID;
 @class GTReference;
@@ -21,17 +20,9 @@
 	GTRemoteDownloadTagsAll = GIT_REMOTE_DOWNLOAD_TAGS_ALL,
 } GTRemoteAutoTagOption;
 
-// A class representing a remote for a git repository.
-//
-// Analogous to `git_remote` in libgit2.
-@interface GTRemote : NSObject
-
-// The repository owning this remote.
-@property (nonatomic, readonly, strong) GTRepository *repository;
-=======
 /// A class representing a remote for a git repository.
 ///
-/// Analagous to `git_remote` in libgit2.
+/// Analogous to `git_remote` in libgit2.
 @interface GTRemote : NSObject
 
 /// Initializes a new GTRemote to represent an underlying `git_remote`.
@@ -41,31 +32,28 @@
 
 /// The underlying `git_remote` object.
 - (git_remote *)git_remote __attribute__((objc_returns_inner_pointer));
->>>>>>> 32af59cb
+
+/// The repository owning this remote.
+@property (nonatomic, readonly, strong) GTRepository *repository;
 
 /// The name of the remote.
 @property (nonatomic, readonly, copy) NSString *name;
 
-<<<<<<< HEAD
-// The fetch URL for the remote.
-@property (nonatomic, copy) NSString *URLString;
+/// The URL string for the remote.
+@property (nonatomic, readonly, copy) NSString *URLString;
 
-// The push URL for the remote, if provided.
+/// The push URL for the remote, if provided.
 @property (nonatomic, copy) NSString *pushURLString;
 
-// Whether the remote is connected or not.
+/// Whether the remote is connected or not.
 @property (nonatomic, readonly, getter=isConnected) BOOL connected;
 
-// Whether the remote updates FETCH_HEAD when fetched.
-// Defaults to YES.
+/// Whether the remote updates FETCH_HEAD when fetched.
+/// Defaults to YES.
 @property (nonatomic) BOOL updatesFetchHead;
 
-// The auto-tag setting for the remote.
+/// The auto-tag setting for the remote.
 @property (nonatomic) GTRemoteAutoTagOption autoTag;
-=======
-/// The URL string for the remote.
-@property (nonatomic, readonly, copy) NSString *URLString;
->>>>>>> 32af59cb
 
 /// The fetch refspecs for this remote.
 ///
@@ -73,67 +61,54 @@
 /// `+refs/heads/*:refs/remotes/REMOTE/*`.
 @property (nonatomic, readonly, copy) NSArray *fetchRefspecs;
 
-<<<<<<< HEAD
-// The push refspecs for this remote.
-//
-// This array will contain NSStrings of the form
-// `+refs/heads/*:refs/remotes/REMOTE/*`.
+/// The push refspecs for this remote.
+///
+/// This array will contain NSStrings of the form
+/// `+refs/heads/*:refs/remotes/REMOTE/*`.
 @property (nonatomic, readonly, copy) NSArray *pushRefspecs;
 
-// Tests if a URL is supported (e.g. it's a supported URL scheme)
+/// Tests if a URL is supported (e.g. it's a supported URL scheme)
 + (BOOL)isSupportedURLString:(NSString *)URLString;
 
-// Tests if a URL is valid (e.g. it actually makes sense as a URL)
+/// Tests if a URL is valid (e.g. it actually makes sense as a URL)
 + (BOOL)isValidURLString:(NSString *)URLString;
 
-// Tests if a name is valid
+/// Tests if a name is valid
 + (BOOL)isValidRemoteName:(NSString *)name;
 
-// Create a new remote in a repository.
-//
-// name      - The name for the new remote.
-// URLString - The origin URL for the remote.
-// repo      - The repository the remote should be created in.
-// error     - Will be set if an error occurs.
-//
-// Returns a new remote, or nil if an error occurred
+/// Create a new remote in a repository.
+///
+/// name      - The name for the new remote.
+/// URLString - The origin URL for the remote.
+/// repo      - The repository the remote should be created in.
+/// error     - Will be set if an error occurs.
+///
+/// Returns a new remote, or nil if an error occurred
 + (instancetype)createRemoteWithName:(NSString *)name URLString:(NSString *)URLString inRepository:(GTRepository *)repo error:(NSError **)error;
 
-// Load a remote from a repository.
-//
-// name - The name for the new remote.
-// repo - The repository the remote should be created in.
-// error - Will be set if an error occurs.
-//
-// Returns the loaded remote, or nil if an error occurred.
+/// Load a remote from a repository.
+///
+/// name - The name for the new remote.
+/// repo - The repository the remote should be created in.
+/// error - Will be set if an error occurs.
+///
+/// Returns the loaded remote, or nil if an error occurred.
 + (instancetype)remoteWithName:(NSString *)name inRepository:(GTRepository *)repo error:(NSError **)error;
 
-// Initialize a remote from a `git_remote`.
-//
-// remote - The underlying `git_remote` object.
+/// Initialize a remote from a `git_remote`.
+///
+/// remote - The underlying `git_remote` object.
 - (instancetype)initWithGitRemote:(git_remote *)remote inRepository:(GTRepository *)repo;
 
-// The underlying `git_remote` object.
-- (git_remote *)git_remote __attribute__((objc_returns_inner_pointer));
-
-// Rename the remote.
-//
-// name - The new name for the remote.
-// problematicRefspecs - If there's an error, returns a list of the refspecs with error for further processing by the caller.
-// error - Will be set if an error occurs.
-//
-// Return YES if successful, NO otherwise.
+/// Rename the remote.
+///
+/// name - The new name for the remote.
+/// problematicRefspecs - If there's an error, returns a list of the refspecs with error for further processing by the caller.
+/// error - Will be set if an error occurs.
+///
+/// Return YES if successful, NO otherwise.
 - (BOOL)rename:(NSString *)name problematicRefspecs:(NSArray **)problematicRefspecs error:(NSError **)error;
 
-// Updates the URL string for this remote.
-//
-// URLString - The URLString to update to. May not be nil.
-// error     - If not NULL, this will be set to any error that occurs when
-//             updating the URLString or saving the remote.
-//
-// Returns YES if the URLString was successfully updated, NO and an error
-// if updating or saving the remote failed.
-=======
 /// Updates the URL string for this remote.
 ///
 /// URLString - The URLString to update to. May not be nil.
@@ -142,7 +117,6 @@
 ///
 /// Returns YES if the URLString was successfully updated, NO and an error
 /// if updating or saving the remote failed.
->>>>>>> 32af59cb
 - (BOOL)updateURLString:(NSString *)URLString error:(NSError **)error;
 
 /// Adds a fetch refspec to this remote.

//
//  GTTag.h
//  ObjectiveGitFramework
//
//  Created by Timothy Clem on 2/28/11.
//
//  The MIT License
//
//  Copyright (c) 2011 Tim Clem
//
//  Permission is hereby granted, free of charge, to any person obtaining a copy
//  of this software and associated documentation files (the "Software"), to deal
//  in the Software without restriction, including without limitation the rights
//  to use, copy, modify, merge, publish, distribute, sublicense, and/or sell
//  copies of the Software, and to permit persons to whom the Software is
//  furnished to do so, subject to the following conditions:
//
//  The above copyright notice and this permission notice shall be included in
//  all copies or substantial portions of the Software.
//
//  THE SOFTWARE IS PROVIDED "AS IS", WITHOUT WARRANTY OF ANY KIND, EXPRESS OR
//  IMPLIED, INCLUDING BUT NOT LIMITED TO THE WARRANTIES OF MERCHANTABILITY,
//  FITNESS FOR A PARTICULAR PURPOSE AND NONINFRINGEMENT. IN NO EVENT SHALL THE
//  AUTHORS OR COPYRIGHT HOLDERS BE LIABLE FOR ANY CLAIM, DAMAGES OR OTHER
//  LIABILITY, WHETHER IN AN ACTION OF CONTRACT, TORT OR OTHERWISE, ARISING FROM,
//  OUT OF OR IN CONNECTION WITH THE SOFTWARE OR THE USE OR OTHER DEALINGS IN
//  THE SOFTWARE.
//


#import "GTObject.h"

@class GTSignature;
@class GTRepository;


@interface GTTag : GTObject {}

@property (nonatomic, readonly, strong) GTSignature *tagger;

+ (GTTag *)tagInRepository:(GTRepository *)theRepo name:(NSString *)tagName target:(GTObject *)theTarget tagger:(GTSignature *)theTagger message:(NSString *)theMessage error:(NSError **)error;

// Creates an annotated tag by using OIDByCreatingTagInRepository:name:target:tagger:message:error: and
// reutrning the SHA as a string.
+ (NSString *)shaByCreatingTagInRepository:(GTRepository *)theRepo name:(NSString *)tagName target:(GTObject *)theTarget tagger:(GTSignature *)theTagger message:(NSString *)theMessage error:(NSError **)error;

<<<<<<< HEAD
// Creates a new lightweight tag.
//
// repository	-	Repository where to store the lightweight tag
// name			-	Name for the tag; this name is validated
//					for consistency. It should also not conflict with an
//					already existing tag name
// target		-	Object to which this tag points. This object
//					must belong to the given repository.
// error		-	Will be filled with a NSError instance on failuer.
//					May be NULL.
//
// Returns YES on success or NO otherwise.
- (BOOL)createLightweightTagInRepository:(GTRepository *)repository name:(NSString *)tagName target:(GTObject *)target error:(NSError **)error;
=======
// Creates an annotated tag. Existing tags are not overwritten.
//
// theRepo      - The repository to create the tag in.
// tagName      - Name for the tag; this name is validated
//                for consistency. It should also not conflict with an
//                already existing tag name
// theTarget    - Object to which this tag points. This object
//                must belong to the given repository.
// tagger       - Signature of the tagger for this tag, and
//                of the tagging time
// message      - Full message for this tag
// error        - Will be filled with a NSError object in case of error.
//                May be NULL.
//
// Returns the object ID of the newly created tag or nil on error.
+ (GTOID *)OIDByCreatingTagInRepository:(GTRepository *)theRepo name:(NSString *)tagName target:(GTObject *)theTarget tagger:(GTSignature *)theTagger message:(NSString *)theMessage error:(NSError **)error;
>>>>>>> 4914f645

// The underlying `git_object` as a `git_tag` object.
- (git_tag *)git_tag __attribute__((objc_returns_inner_pointer));

- (NSString *)message;
- (NSString *)name;
- (GTObject *)target;
- (NSString *)targetType;

@end<|MERGE_RESOLUTION|>--- conflicted
+++ resolved
@@ -44,21 +44,6 @@
 // reutrning the SHA as a string.
 + (NSString *)shaByCreatingTagInRepository:(GTRepository *)theRepo name:(NSString *)tagName target:(GTObject *)theTarget tagger:(GTSignature *)theTagger message:(NSString *)theMessage error:(NSError **)error;
 
-<<<<<<< HEAD
-// Creates a new lightweight tag.
-//
-// repository	-	Repository where to store the lightweight tag
-// name			-	Name for the tag; this name is validated
-//					for consistency. It should also not conflict with an
-//					already existing tag name
-// target		-	Object to which this tag points. This object
-//					must belong to the given repository.
-// error		-	Will be filled with a NSError instance on failuer.
-//					May be NULL.
-//
-// Returns YES on success or NO otherwise.
-- (BOOL)createLightweightTagInRepository:(GTRepository *)repository name:(NSString *)tagName target:(GTObject *)target error:(NSError **)error;
-=======
 // Creates an annotated tag. Existing tags are not overwritten.
 //
 // theRepo      - The repository to create the tag in.
@@ -75,7 +60,20 @@
 //
 // Returns the object ID of the newly created tag or nil on error.
 + (GTOID *)OIDByCreatingTagInRepository:(GTRepository *)theRepo name:(NSString *)tagName target:(GTObject *)theTarget tagger:(GTSignature *)theTagger message:(NSString *)theMessage error:(NSError **)error;
->>>>>>> 4914f645
+
+// Creates a new lightweight tag.
+//
+// repository	-	Repository where to store the lightweight tag
+// name			-	Name for the tag; this name is validated
+//					for consistency. It should also not conflict with an
+//					already existing tag name
+// target		-	Object to which this tag points. This object
+//					must belong to the given repository.
+// error		-	Will be filled with a NSError instance on failuer.
+//					May be NULL.
+//
+// Returns YES on success or NO otherwise.
+- (BOOL)createLightweightTagInRepository:(GTRepository *)repository name:(NSString *)tagName target:(GTObject *)target error:(NSError **)error;
 
 // The underlying `git_object` as a `git_tag` object.
 - (git_tag *)git_tag __attribute__((objc_returns_inner_pointer));

//
//  GTEnumerator.m
//  ObjectiveGitFramework
//
//  Created by Timothy Clem on 2/21/11.
//
//  The MIT License
//
//  Copyright (c) 2011 Tim Clem
//
//  Permission is hereby granted, free of charge, to any person obtaining a copy
//  of this software and associated documentation files (the "Software"), to deal
//  in the Software without restriction, including without limitation the rights
//  to use, copy, modify, merge, publish, distribute, sublicense, and/or sell
//  copies of the Software, and to permit persons to whom the Software is
//  furnished to do so, subject to the following conditions:
//
//  The above copyright notice and this permission notice shall be included in
//  all copies or substantial portions of the Software.
//
//  THE SOFTWARE IS PROVIDED "AS IS", WITHOUT WARRANTY OF ANY KIND, EXPRESS OR
//  IMPLIED, INCLUDING BUT NOT LIMITED TO THE WARRANTIES OF MERCHANTABILITY,
//  FITNESS FOR A PARTICULAR PURPOSE AND NONINFRINGEMENT. IN NO EVENT SHALL THE
//  AUTHORS OR COPYRIGHT HOLDERS BE LIABLE FOR ANY CLAIM, DAMAGES OR OTHER
//  LIABILITY, WHETHER IN AN ACTION OF CONTRACT, TORT OR OTHERWISE, ARISING FROM,
//  OUT OF OR IN CONNECTION WITH THE SOFTWARE OR THE USE OR OTHER DEALINGS IN
//  THE SOFTWARE.
//

#import "GTEnumerator.h"
#import "GTCommit.h"
#import "NSError+Git.h"
#import "NSString+Git.h"
#import "GTRepository.h"
#import "GTOID.h"

@interface GTEnumerator ()

@property (nonatomic, assign, readonly) git_revwalk *walk;
@property (nonatomic, assign, readwrite) GTEnumeratorOptions options;

@end

@implementation GTEnumerator

#pragma mark Lifecycle

- (id)initWithRepository:(GTRepository *)repo error:(NSError **)error {
	NSParameterAssert(repo != nil);

	self = [super init];
	if (self == nil) return nil;

	_repository = repo;
	_options = GTEnumeratorOptionsNone;

	int gitError = git_revwalk_new(&_walk, self.repository.git_repository);
	if (gitError != GIT_OK) {
		if (error != NULL) *error = [NSError git_errorFor:gitError withAdditionalDescription:@"Failed to initialize rev walker."];
		return nil;
	}

	return self;
}

- (void)dealloc {
	if (_walk != NULL) {
		git_revwalk_free(_walk);
		_walk = NULL;
	}
}

#pragma mark Pushing and Hiding

- (BOOL)pushSHA:(NSString *)sha error:(NSError **)error {
	NSParameterAssert(sha != nil);

	GTOID *oid = [[GTOID alloc] initWithSHA:sha error:error];
	if (oid == nil) return NO;
	
	int gitError = git_revwalk_push(self.walk, oid.git_oid);
	if (gitError != GIT_OK) {
		if (error != NULL) *error = [NSError git_errorFor:gitError withAdditionalDescription:@"Failed to push SHA onto rev walker."];
		return NO;
	}
	
	return YES;
}

- (BOOL)pushGlob:(NSString *)refGlob error:(NSError **)error {
	NSParameterAssert(refGlob != nil);

	int gitError = git_revwalk_push_glob(self.walk, refGlob.UTF8String);
	if (gitError != GIT_OK) {
		if (error != NULL) *error = [NSError git_errorFor:gitError withAdditionalDescription:@"Failed to push glob onto rev walker."];
		return NO;
	}
	
	return YES;
}

- (BOOL)hideSHA:(NSString *)sha error:(NSError **)error {
	NSParameterAssert(sha != nil);

	GTOID *oid = [[GTOID alloc] initWithSHA:sha error:error];
	if (oid == nil) return NO;

	int gitError = git_revwalk_hide(self.walk, oid.git_oid);
	if (gitError != GIT_OK) {
		if (error != NULL) *error = [NSError git_errorFor:gitError withAdditionalDescription:@"Failed to hide SHA on rev walker."];
		return NO;
	}

	return YES;
}

- (BOOL)hideGlob:(NSString *)refGlob error:(NSError **)error {
	NSParameterAssert(refGlob != nil);

	int gitError = git_revwalk_hide_glob(self.walk, refGlob.UTF8String);
	if (gitError != GIT_OK) {
		if (error != NULL) *error = [NSError git_errorFor:gitError withAdditionalDescription:@"Failed to push glob onto rev walker."];
		return NO;
	}
	
	return YES;
}

#pragma mark Resetting

- (void)resetWithOptions:(GTEnumeratorOptions)options {
	self.options = options;

	// This will also reset the walker.
	git_revwalk_sorting(self.walk, self.options);
}

#pragma mark Enumerating

- (GTCommit *)nextObjectWithSuccess:(BOOL *)success error:(NSError **)error {
	git_oid oid;
	int gitError = git_revwalk_next(&oid, self.walk);
	if (gitError == GIT_ITEROVER) {
		if (success != NULL) *success = YES;
		return nil;
	}
	
	// Ignore error if we can't lookup object and just return nil.
<<<<<<< HEAD
	GTCommit *commit = [self.repository lookupObjectByOid:[GTOID oidWithGitOid:&oid] objectType:GTObjectTypeCommit error:error];
=======
	GTCommit *commit = (id)[self.repository lookupObjectByOID:[GTOID oidWithGitOid:&oid] objectType:GTObjectTypeCommit error:error];
>>>>>>> af1ac787
	if (success != NULL) *success = (commit != nil);
	return commit;
}

- (NSArray *)allObjectsWithError:(NSError **)error {
	NSMutableArray *array = [NSMutableArray array];

	GTCommit *object;
	do {
		BOOL success;
		object = [self nextObjectWithSuccess:&success error:error];
		if (!success) return nil;

		if (object != nil) {
			[array addObject:object];
		}
	} while (object != nil);

	return array;
}

- (NSUInteger)countRemainingObjects:(NSError **)error {
	git_oid oid;

	int gitError;
	NSUInteger count = 0;

	while ((gitError = git_revwalk_next(&oid, self.walk)) == GIT_OK) {
		count++;
	}

	if (gitError == GIT_ITEROVER) {
		return count;
	} else {
		if (error != NULL) *error = [NSError git_errorFor:gitError withAdditionalDescription:@"Failed to get next SHA with rev walker."];
		return NSNotFound;
	}
}

#pragma mark NSEnumerator

- (NSArray *)allObjects {
	return [self allObjectsWithError:NULL];
}

- (id)nextObject {
	return [self nextObjectWithSuccess:NULL error:NULL];
}

#pragma mark NSObject

- (NSString *)description {
	return [NSString stringWithFormat:@"<%@: %p> repository: %@", self.class, self, self.repository];
}

@end<|MERGE_RESOLUTION|>--- conflicted
+++ resolved
@@ -146,11 +146,7 @@
 	}
 	
 	// Ignore error if we can't lookup object and just return nil.
-<<<<<<< HEAD
-	GTCommit *commit = [self.repository lookupObjectByOid:[GTOID oidWithGitOid:&oid] objectType:GTObjectTypeCommit error:error];
-=======
-	GTCommit *commit = (id)[self.repository lookupObjectByOID:[GTOID oidWithGitOid:&oid] objectType:GTObjectTypeCommit error:error];
->>>>>>> af1ac787
+	GTCommit *commit = [self.repository lookupObjectByOID:[GTOID oidWithGitOid:&oid] objectType:GTObjectTypeCommit error:error];
 	if (success != NULL) *success = (commit != nil);
 	return commit;
 }

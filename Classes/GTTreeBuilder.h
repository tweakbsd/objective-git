//
//  GTTreeBuilder.h
//  ObjectiveGitFramework
//
//  Created by Johnnie Walker on 17/05/2013.
//
//  The MIT License
//
//  Copyright (c) 2013 Johnnie Walker
//
//  Permission is hereby granted, free of charge, to any person obtaining a copy
//  of this software and associated documentation files (the "Software"), to deal
//  in the Software without restriction, including without limitation the rights
//  to use, copy, modify, merge, publish, distribute, sublicense, and/or sell
//  copies of the Software, and to permit persons to whom the Software is
//  furnished to do so, subject to the following conditions:
//
//  The above copyright notice and this permission notice shall be included in
//  all copies or substantial portions of the Software.
//
//  THE SOFTWARE IS PROVIDED "AS IS", WITHOUT WARRANTY OF ANY KIND, EXPRESS OR
//  IMPLIED, INCLUDING BUT NOT LIMITED TO THE WARRANTIES OF MERCHANTABILITY,
//  FITNESS FOR A PARTICULAR PURPOSE AND NONINFRINGEMENT. IN NO EVENT SHALL THE
//  AUTHORS OR COPYRIGHT HOLDERS BE LIABLE FOR ANY CLAIM, DAMAGES OR OTHER
//  LIABILITY, WHETHER IN AN ACTION OF CONTRACT, TORT OR OTHERWISE, ARISING FROM,
//  OUT OF OR IN CONNECTION WITH THE SOFTWARE OR THE USE OR OTHER DEALINGS IN
//  THE SOFTWARE.
//

#import <Foundation/Foundation.h>
#include "git2.h"

// The mode of an index or tree entry.
typedef enum {
	GTFileModeNew = GIT_FILEMODE_NEW,
	GTFileModeTree = GIT_FILEMODE_TREE,
	GTFileModeBlob = GIT_FILEMODE_BLOB,
	GTFileModeBlobExecutable = GIT_FILEMODE_BLOB_EXECUTABLE,
	GTFileModeLink = GIT_FILEMODE_LINK,
	GTFileModeCommit = GIT_FILEMODE_COMMIT
} GTFileMode;

@class GTTree;
@class GTTreeEntry;
@class GTRepository;
@class GTOID;

// A tree builder is used to create or modify trees in memory and write them as
// tree objects to a repository.
@interface GTTreeBuilder : NSObject

// Get the number of entries listed in a treebuilder.
@property (nonatomic, readonly) NSUInteger entryCount;

// Initializes the receiver, optionally from an existing tree.
//
// treeOrNil - Source tree (or nil)
// error     - The error if one occurred.
//
// Returns the initialized object, or nil if an error occurred.
- (id)initWithTree:(GTTree *)treeOrNil error:(NSError **)error;

// The underlying `git_treebuilder` object.
- (git_treebuilder *)git_treebuilder __attribute__((objc_returns_inner_pointer));

// Clear all the entires in the builder.
- (void)clear;

// Filter the entries in the tree.
//
// filterBlock - A block which returns YES for entries which should be filtered
//               from the index.
- (void)filter:(BOOL (^)(const git_tree_entry *entry))filterBlock;

// Get an entry from the builder from its filename.
//
// filename - Filename for the object in the index
//
// Returns the matching entry or nil if it doesn't exist.
- (GTTreeEntry *)entryWithName:(NSString *)filename;

- (GTTreeEntry *)addEntryWithData:(NSData *)data filename:(NSString *)filename filemode:(GTFileMode)filemode error:(NSError **)error;

// Add or update an entry to the builder.
//
// sha      - The OID of a git object aleady stored in the repository.
// filename - Filename for the object in the index.
// filemode - Filemode for the object in the index.
// error    - The error if one occurred.
//
// Converts the sha parameter to an GTOID and calls addEntryWithOID:filename:filemode:error:
//
// Returns the added entry, or nil if an error occurred.
- (GTTreeEntry *)addEntryWithSHA:(NSString *)sha filename:(NSString *)filename filemode:(GTFileMode)filemode error:(NSError **)error;

// Add or update an entry to the builder.
//
// oid      - The OID of a git object aleady stored in the repository.
// filename - Filename for the object in the index.
// filemode - Filemode for the object in the index.
// error    - The error if one occurred.
//
// If an entry named `filename` already exists, its attributes will be updated
// with the given ones.
//
// No attempt is made to ensure that the provided oid points to an existing git
// object in the object database, nor that the attributes make sense regarding
// the type of the pointed at object.
//
// Returns the added entry, or nil if an error occurred.
- (GTTreeEntry *)addEntryWithOID:(GTOID *)oid filename:(NSString *)filename filemode:(GTFileMode)filemode error:(NSError **)error;
<<<<<<< HEAD

// Deprecated ?
- (GTTreeEntry *)addEntryWithSHA:(NSString *)sha filename:(NSString *)filename filemode:(GTFileMode)filemode error:(NSError **)error;
=======
>>>>>>> 38c31735

// Remove an entry from the builder by its filename.
//
// filename - Filename for the object in the tree.
// error    - The error if one occurred.
//
// Returns YES if the entry was removed, or NO if an error occurred.
- (BOOL)removeEntryWithFilename:(NSString *)filename error:(NSError **)error;

// Write the contents of the tree builder as a tree object.
//
// repository - Repository in which to write the tree.
// error      - The error if one occurred.
//
// Returns the written tree, or nil if an error occurred.
- (GTTree *)writeTreeToRepository:(GTRepository *)repository error:(NSError **)error;
@end<|MERGE_RESOLUTION|>--- conflicted
+++ resolved
@@ -83,7 +83,7 @@
 
 // Add or update an entry to the builder.
 //
-// sha      - The OID of a git object aleady stored in the repository.
+// sha      - The SHA of a git object aleady stored in the repository.
 // filename - Filename for the object in the index.
 // filemode - Filemode for the object in the index.
 // error    - The error if one occurred.
@@ -109,12 +109,6 @@
 //
 // Returns the added entry, or nil if an error occurred.
 - (GTTreeEntry *)addEntryWithOID:(GTOID *)oid filename:(NSString *)filename filemode:(GTFileMode)filemode error:(NSError **)error;
-<<<<<<< HEAD
-
-// Deprecated ?
-- (GTTreeEntry *)addEntryWithSHA:(NSString *)sha filename:(NSString *)filename filemode:(GTFileMode)filemode error:(NSError **)error;
-=======
->>>>>>> 38c31735
 
 // Remove an entry from the builder by its filename.
 //

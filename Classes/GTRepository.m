//
//  GTRepository.m
//  ObjectiveGitFramework
//
//  Created by Timothy Clem on 2/17/11.
//
//  The MIT License
//
//  Copyright (c) 2011 Tim Clem
//
//  Permission is hereby granted, free of charge, to any person obtaining a copy
//  of this software and associated documentation files (the "Software"), to deal
//  in the Software without restriction, including without limitation the rights
//  to use, copy, modify, merge, publish, distribute, sublicense, and/or sell
//  copies of the Software, and to permit persons to whom the Software is
//  furnished to do so, subject to the following conditions:
//
//  The above copyright notice and this permission notice shall be included in
//  all copies or substantial portions of the Software.
//
//  THE SOFTWARE IS PROVIDED "AS IS", WITHOUT WARRANTY OF ANY KIND, EXPRESS OR
//  IMPLIED, INCLUDING BUT NOT LIMITED TO THE WARRANTIES OF MERCHANTABILITY,
//  FITNESS FOR A PARTICULAR PURPOSE AND NONINFRINGEMENT. IN NO EVENT SHALL THE
//  AUTHORS OR COPYRIGHT HOLDERS BE LIABLE FOR ANY CLAIM, DAMAGES OR OTHER
//  LIABILITY, WHETHER IN AN ACTION OF CONTRACT, TORT OR OTHERWISE, ARISING FROM,
//  OUT OF OR IN CONNECTION WITH THE SOFTWARE OR THE USE OR OTHER DEALINGS IN
//  THE SOFTWARE.
//

#import "GTRepository.h"
#import "GTBranch.h"
#import "GTCommit.h"
#import "GTConfiguration+Private.h"
#import "GTConfiguration.h"
#import "GTEnumerator.h"
#import "GTIndex.h"
#import "GTObject.h"
#import "GTObjectDatabase.h"
#import "GTOID.h"
#import "GTSignature.h"
#import "GTSubmodule.h"
#import "GTTag.h"
#import "NSError+Git.h"
#import "NSString+Git.h"
#import "GTDiffFile.h"


// The type of block passed to -enumerateSubmodulesRecursively:usingBlock:.
typedef void (^GTRepositorySubmoduleEnumerationBlock)(GTSubmodule *submodule, BOOL *stop);

typedef void (^GTRepositoryTagEnumerationBlock)(GTTag *tag, BOOL *stop);

// Used as a payload for submodule enumeration.
//
// recursive        - Whether submodule enumeration should recurse.
// parentRepository - The repository that the submodule is contained within.
// block            - The block to invoke for each submodule.
typedef struct {
	BOOL recursive;
	__unsafe_unretained GTRepository *parentRepository;
	__unsafe_unretained GTRepositorySubmoduleEnumerationBlock block;
} GTRepositorySubmoduleEnumerationInfo;


@interface GTRepository ()
@property (nonatomic, assign, readonly) git_repository *git_repository;
@end

@implementation GTRepository

- (NSString *)description {
	return [NSString stringWithFormat:@"<%@: %p> fileURL: %@", self.class, self, self.fileURL];
}

- (BOOL)isEqual:(GTRepository *)repo {
	if (![repo isKindOfClass:GTRepository.class]) return NO;
	return [self.fileURL isEqual:repo.fileURL];
}

- (void)dealloc {
	if (_git_repository != NULL) {
		git_repository_free(_git_repository);
		_git_repository = NULL;
	}
}

#pragma mark API

+ (BOOL)isAGitDirectory:(NSURL *)directory {
	NSFileManager *fm = [[NSFileManager alloc] init];
	BOOL isDir = NO;
	NSURL *headFileURL = [directory URLByAppendingPathComponent:@"HEAD"];

	if ([fm fileExistsAtPath:headFileURL.path isDirectory:&isDir] && !isDir) {
		NSURL *objectsDir = [directory URLByAppendingPathComponent:@"objects"];
		if ([fm fileExistsAtPath:objectsDir.path isDirectory:&isDir] && isDir) {
			return YES;
		}
	}

	return NO;
}

+ (BOOL)initializeEmptyRepositoryAtURL:(NSURL *)localFileURL error:(NSError **)error {
	const char *path = localFileURL.path.UTF8String;

	git_repository *r;
	int gitError = git_repository_init(&r, path, 0);
	if (gitError < GIT_OK) {
		if (error != NULL) *error = [NSError git_errorFor:gitError withAdditionalDescription:@"Failed to initialize empty repository at URL %@.", localFileURL];
	}

	return gitError == GIT_OK;
}

+ (id)repositoryWithURL:(NSURL *)localFileURL error:(NSError **)error {
	return [[self alloc] initWithURL:localFileURL error:error];
}

- (id)initWithGitRepository:(git_repository *)repository {
	NSParameterAssert(repository != nil);

	self = [super init];
	if (self == nil) return nil;

	_git_repository = repository;

	return self;
}

- (id)initWithURL:(NSURL *)localFileURL error:(NSError **)error {
	if (![localFileURL isFileURL] || localFileURL.path == nil) {
		if (error != NULL) *error = [NSError errorWithDomain:NSCocoaErrorDomain code:kCFURLErrorUnsupportedURL userInfo:@{ NSLocalizedDescriptionKey: NSLocalizedString(@"Invalid file path URL to open.", @"") }];
		return nil;
	}

	git_repository *r;
	int gitError = git_repository_open(&r, localFileURL.path.UTF8String);
	if (gitError < GIT_OK) {
		if (error != NULL) *error = [NSError git_errorFor:gitError withAdditionalDescription:@"Failed to open repository at URL %@.", localFileURL];
		return nil;
	}

	return [self initWithGitRepository:r];
}

static void checkoutProgressCallback(const char *path, size_t completedSteps, size_t totalSteps, void *payload) {
	if (payload == NULL) return;
	void (^block)(NSString *, NSUInteger, NSUInteger) = (__bridge id)payload;
	NSString *nsPath = (path != NULL ? [NSString stringWithUTF8String:path] : nil);
	block(nsPath, completedSteps, totalSteps);
}

static int transferProgressCallback(const git_transfer_progress *progress, void *payload) {
	if (payload == NULL) return 0;
	void (^block)(const git_transfer_progress *) = (__bridge id)payload;
	block(progress);

	return 0;
}

+ (id)cloneFromURL:(NSURL *)originURL toWorkingDirectory:(NSURL *)workdirURL barely:(BOOL)barely withCheckout:(BOOL)withCheckout error:(NSError **)error transferProgressBlock:(void (^)(const git_transfer_progress *))transferProgressBlock checkoutProgressBlock:(void (^)(NSString *path, NSUInteger completedSteps, NSUInteger totalSteps))checkoutProgressBlock {

	git_clone_options cloneOptions = GIT_CLONE_OPTIONS_INIT;
	if (barely) {
		cloneOptions.bare = 1;
	}

	if (withCheckout) {
		git_checkout_opts checkoutOptions = GIT_CHECKOUT_OPTS_INIT;
		checkoutOptions.checkout_strategy = GIT_CHECKOUT_SAFE_CREATE;
		checkoutOptions.progress_cb = checkoutProgressCallback;
		checkoutOptions.progress_payload = (__bridge void *)checkoutProgressBlock;
		cloneOptions.checkout_opts = checkoutOptions;
	}

	cloneOptions.fetch_progress_cb = transferProgressCallback;
	cloneOptions.fetch_progress_payload = (__bridge void *)transferProgressBlock;

	const char *remoteURL = originURL.absoluteString.UTF8String;
	const char *workingDirectoryPath = workdirURL.path.UTF8String;
	git_repository *repository;
	int gitError = git_clone(&repository, remoteURL, workingDirectoryPath, &cloneOptions);
	if (gitError < GIT_OK) {
		if (error != NULL) *error = [NSError git_errorFor:gitError withAdditionalDescription:@"Failed to clone repository from %@ to %@", originURL, workdirURL];
		return nil;
	}

	return [[self alloc] initWithGitRepository:repository];
}


+ (NSString *)hash:(NSString *)data objectType:(GTObjectType)type error:(NSError **)error {
	git_oid oid;

	int gitError = git_odb_hash(&oid, [data UTF8String], [data length], (git_otype) type);
	if (gitError < GIT_OK) {
		if (error != NULL) *error = [NSError git_errorFor:gitError withAdditionalDescription:@"Failed to get hash for object."];
		return nil;
	}

	return [GTOID oidWithGitOid:&oid].SHA;
}

- (id)lookupObjectByOID:(GTOID *)oid objectType:(GTObjectType)type error:(NSError **)error {
	git_object *obj;

	int gitError = git_object_lookup(&obj, self.git_repository, oid.git_oid, (git_otype)type);
	if (gitError < GIT_OK) {
		if (error != NULL) *error = [NSError git_errorFor:gitError withAdditionalDescription:@"Failed to lookup object %@ in repository.", oid.SHA];
		return nil;
	}

    return [GTObject objectWithObj:obj inRepository:self];
}

- (id)lookupObjectByOID:(GTOID *)oid error:(NSError **)error {
	return [self lookupObjectByOID:oid objectType:GTObjectTypeAny error:error];
}

- (id)lookupObjectBySHA:(NSString *)sha objectType:(GTObjectType)type error:(NSError **)error {
	GTOID *oid = [[GTOID alloc] initWithSHA:sha error:error];
	if (!oid) return nil;

	return [self lookupObjectByOID:oid objectType:type error:error];
}

- (id)lookupObjectBySHA:(NSString *)sha error:(NSError **)error {
	return [self lookupObjectBySHA:sha objectType:GTObjectTypeAny error:error];
}

- (id)lookupObjectByRefspec:(NSString *)spec error:(NSError **)error {
	git_object *obj;
	int gitError = git_revparse_single(&obj, self.git_repository, spec.UTF8String);
	if (gitError < GIT_OK) {
		if (error != NULL) *error = [NSError git_errorFor:gitError withAdditionalDescription:@"Failed to lookup object by refspec %@.", spec];
		return nil;
	}
	return [GTObject objectWithObj:obj inRepository:self];
}

struct gitPayload {
	__unsafe_unretained GTRepository *repository;
	__unsafe_unretained GTRepositoryStatusBlock block;
};

static int file_status_callback(const char *relativeFilePath, unsigned int gitStatus, void *rawPayload) {
	struct gitPayload *payload = rawPayload;

	NSURL *fileURL = [payload->repository.fileURL URLByAppendingPathComponent:@(relativeFilePath)];

	BOOL stop = NO;
	payload->block(fileURL, gitStatus, &stop);

	return stop ? GIT_ERROR : GIT_OK;
}

- (void)enumerateFileStatusUsingBlock:(GTRepositoryStatusBlock)block {
	NSParameterAssert(block != NULL);

	// we want to pass several things into the C callback function:
	// ourselves and the user's supplied block. Throw it into a struct
	// and pass a pointer to the struct to the C callback function

	struct gitPayload fileStatusPayload;

	fileStatusPayload.repository = self;
	fileStatusPayload.block = block;

	git_status_foreach(self.git_repository, file_status_callback, &fileStatusPayload);
}

- (BOOL)isWorkingDirectoryClean {
	__block BOOL clean = YES;
	[self enumerateFileStatusUsingBlock:^(NSURL *fileURL, GTRepositoryFileStatus fileStatus, BOOL *stop) {
		// first, have items been deleted?
		// (not sure why we would get WT_DELETED AND INDEX_NEW in this situation, but that's what I got experimentally. WD-rpw, 02-23-2012
		if ((fileStatus == (GTRepositoryFileStatusWorkingTreeDeleted) || (fileStatus == (GTRepositoryFileStatusWorkingTreeDeleted | GTRepositoryFileStatusIndexNew)))) {
			clean = NO;
			*stop = YES;
		}

		// any untracked files?
		if (fileStatus == GTRepositoryFileStatusWorkingTreeNew) {
			clean = NO;
			*stop = YES;
		}

		// next, have items been modified?
		if ((fileStatus == GTRepositoryFileStatusIndexModified) || (fileStatus == GTRepositoryFileStatusWorkingTreeModified)) {
			clean = NO;
			*stop = YES;
		}
	}];

	return clean;
}

- (GTReference *)headReferenceWithError:(NSError **)error {
	GTReference *headSymRef = [GTReference referenceByLookingUpReferencedNamed:@"HEAD" inRepository:self error:error];
	if (headSymRef == nil) return nil;

	return [GTReference referenceByResolvingSymbolicReference:headSymRef error:error];
}

- (NSArray *)localBranchesWithError:(NSError **)error {
	return [self branchesWithPrefix:[GTBranch localNamePrefix] error:error];
}

- (NSArray *)remoteBranchesWithError:(NSError **)error {
	NSArray *remoteBranches = [self branchesWithPrefix:[GTBranch remoteNamePrefix] error:error];
	if (remoteBranches == nil) return nil;

	NSMutableArray *filteredList = [NSMutableArray arrayWithCapacity:remoteBranches.count];
	for (GTBranch *branch in remoteBranches) {
		if (![branch.shortName isEqualToString:@"HEAD"]) {
			[filteredList addObject:branch];
		}
	}

	return filteredList;
}

- (NSArray *)branchesWithPrefix:(NSString *)prefix error:(NSError **)error {
	NSArray *references = [self referenceNamesWithError:error];
	if (references == nil) return nil;

	NSMutableArray *branches = [NSMutableArray array];
	for (NSString *ref in references) {
		if ([ref hasPrefix:prefix]) {
			GTBranch *b = [GTBranch branchWithName:ref repository:self error:error];
			if (b != nil) [branches addObject:b];
		}
	}

	return branches;
}

- (NSArray *)allBranchesWithError:(NSError **)error {
	NSMutableArray *allBranches = [NSMutableArray array];
	NSArray *localBranches = [self localBranchesWithError:error];
	NSArray *remoteBranches = [self remoteBranchesWithError:error];
	if (localBranches == nil || remoteBranches == nil) return nil;

	[allBranches addObjectsFromArray:localBranches];

	// we want to add the remote branches that we don't already have as a local branch
	NSMutableDictionary *shortNamesToBranches = [NSMutableDictionary dictionary];
	for (GTBranch *branch in localBranches) {
		[shortNamesToBranches setObject:branch forKey:branch.shortName];
	}

	for (GTBranch *branch in remoteBranches) {
		GTBranch *localBranch = [shortNamesToBranches objectForKey:branch.shortName];
		if (localBranch == nil) {
			[allBranches addObject:branch];
		}
	}

    return allBranches;
}

struct GTRepositoryTagEnumerationInfo {
	__unsafe_unretained GTRepository *myself;
	__unsafe_unretained GTRepositoryTagEnumerationBlock block;
};

static int GTRepositoryForeachTagCallback(const char *name, git_oid *oid, void *payload) {
	struct GTRepositoryTagEnumerationInfo *info = payload;
	GTTag *tag = (GTTag *)[info->myself lookupObjectByOID:[GTOID oidWithGitOid:oid] objectType:GTObjectTypeTag error:NULL];

	BOOL stop = NO;
	info->block(tag, &stop);

	return stop ? GIT_EUSER : 0;
}

- (BOOL)enumerateTags:(NSError **)error block:(GTRepositoryTagEnumerationBlock)block {
	NSParameterAssert(block != nil);

	struct GTRepositoryTagEnumerationInfo payload = {
		.myself = self,
		.block = block,
	};
	int gitError = git_tag_foreach(self.git_repository, GTRepositoryForeachTagCallback, &payload);
	if (gitError != GIT_OK && gitError != GIT_EUSER) {
		if (error != NULL) *error = [NSError git_errorFor:gitError withAdditionalDescription:@"Failed to enumerate tags"];
		return NO;
	}

	return YES;
}

- (NSArray *)allTagsWithError:(NSError **)error {
	NSMutableArray *tagArray = [NSMutableArray array];
	BOOL success = [self enumerateTags:error block:^(GTTag *tag, BOOL *stop) {
		[tagArray addObject:tag];
	}];
	return success == YES ? tagArray : nil;
}

- (NSUInteger)numberOfCommitsInCurrentBranch:(NSError **)error {
	GTBranch *currentBranch = [self currentBranchWithError:error];
	if (currentBranch == nil) return NSNotFound;

	return [currentBranch numberOfCommitsWithError:error];
}

- (GTBranch *)createBranchNamed:(NSString *)name fromReference:(GTReference *)ref error:(NSError **)error {
	// make sure the ref is up to date before we branch off it, otherwise we could branch off an older sha
	ref = [ref reloadedReferenceWithError:error];
	if (ref == nil) return nil;

	GTReference *newRef = [GTReference referenceByCreatingReferenceNamed:[NSString stringWithFormat:@"%@%@", [GTBranch localNamePrefix], name] fromReferenceTarget:ref.unresolvedTarget inRepository:self error:error];
	if (newRef == nil) return nil;

	return [GTBranch branchWithReference:newRef repository:self];
}

- (BOOL)isEmpty {
	return (BOOL) git_repository_is_empty(self.git_repository);
}

- (GTBranch *)currentBranchWithError:(NSError **)error {
	GTReference *head = [self headReferenceWithError:error];
	if (head == nil) return nil;

	return [GTBranch branchWithReference:head repository:self];
}

- (NSArray *)localCommitsRelativeToRemoteBranch:(GTBranch *)remoteBranch error:(NSError **)error {
	GTBranch *localBranch = [self currentBranchWithError:error];
	if (localBranch == nil) return nil;

	return [localBranch uniqueCommitsRelativeToBranch:remoteBranch error:error];
}

- (NSArray *)referenceNamesWithError:(NSError **)error {
	git_strarray array;
	int gitError = git_reference_list(&array, self.git_repository);
	if (gitError < GIT_OK) {
		if (error != NULL) *error = [NSError git_errorFor:gitError withAdditionalDescription:@"Failed to list all references."];
		return nil;
	}

	NSMutableArray *references = [NSMutableArray arrayWithCapacity:array.count];
	for (NSUInteger i = 0; i < array.count; i++) {
		NSString *refName = @(array.strings[i]);
		if (refName == nil) continue;

		[references addObject:refName];
	}

	git_strarray_free(&array);

	return references;
}

- (NSURL *)fileURL {
	const char *path = git_repository_workdir(self.git_repository);
	// bare repository, you may be looking for gitDirectoryURL
	if (path == NULL) return nil;

	return [NSURL fileURLWithPath:@(path) isDirectory:YES];
}

- (NSURL *)gitDirectoryURL {
	const char *path = git_repository_path(self.git_repository);
	if (path == NULL) return nil;

	return [NSURL fileURLWithPath:@(path) isDirectory:YES];
}

- (BOOL)isBare {
	return self.git_repository && git_repository_is_bare(self.git_repository);
}

- (BOOL)isHeadDetached {
	return (BOOL) git_repository_head_detached(self.git_repository);
}

- (BOOL)resetToCommit:(GTCommit *)commit withResetType:(GTRepositoryResetType)resetType error:(NSError **)error {
    NSParameterAssert(commit != nil);

    int result = git_reset(self.git_repository, commit.git_object, (git_reset_t)resetType);
    if (result == GIT_OK) return YES;
<<<<<<< HEAD

    if (error != NULL) *error = [NSError git_errorFor:result withAdditionalDescription:@"Failed to reset repository."];

=======
    
    if (error != NULL) *error = [NSError git_errorFor:result withAdditionalDescription:@"Failed to reset repository to commit %@.", commit.SHA];
    
>>>>>>> 35a58de9
    return NO;
}

- (NSString *)preparedMessageWithError:(NSError **)error {
	void (^setErrorFromCode)(int) = ^(int errorCode) {
		if (errorCode == 0 || errorCode == GIT_ENOTFOUND) {
			// Not an error.
			return;
		}

		if (error != NULL) {
			*error = [NSError git_errorFor:errorCode withAdditionalDescription:@"Failed to read prepared message."];
		}
	};

	int errorCode = git_repository_message(NULL, 0, self.git_repository);
	if (errorCode <= 0) {
		setErrorFromCode(errorCode);
		return nil;
	}

	size_t size = (size_t)errorCode;
	if (size == 1) {
		// This is just the NUL terminator. The message must be an empty string.
		return @"";
	}

	void *bytes = malloc(size);
	if (bytes == nil) return nil;

	// Although documented to return the size of the read data, this function
	// actually returns the full size of the message, which may not match what
	// gets copied into `bytes` (like if the file changed since we checked it
	// originally). So we don't really care about that number except for error
	// checking.
	//
	// See libgit2/libgit2#1519.
	errorCode = git_repository_message(bytes, size, self.git_repository);
	if (errorCode <= 0) {
		setErrorFromCode(errorCode);
		free(bytes);
		return nil;
	}

	NSString *message = [[NSString alloc] initWithBytesNoCopy:bytes length:size - 1 encoding:NSUTF8StringEncoding freeWhenDone:YES];
	if (message == nil) {
		free(bytes);
	}

	return message;
}

- (GTCommit *)mergeBaseBetweenFirstOID:(GTOID *)firstOID secondOID:(GTOID *)secondOID error:(NSError **)error {
	NSParameterAssert(firstOID != nil);
	NSParameterAssert(secondOID != nil);

	git_oid mergeBase;
	int errorCode = git_merge_base(&mergeBase, self.git_repository, firstOID.git_oid, secondOID.git_oid);
	if (errorCode < GIT_OK) {
		if (error != NULL) *error = [NSError git_errorFor:errorCode withAdditionalDescription:@"Failed to find merge base between commits %@ and %@.", firstOID.SHA, secondOID.SHA];
		return nil;
	}
	
	return [self lookupObjectByOID:[GTOID oidWithGitOid:&mergeBase] objectType:GTObjectTypeCommit error:error];
}

- (GTObjectDatabase *)objectDatabaseWithError:(NSError **)error {
	return [[GTObjectDatabase alloc] initWithRepository:self error:error];
}

- (GTConfiguration *)configurationWithError:(NSError **)error {
	git_config *config = NULL;
	int gitError = git_repository_config(&config, self.git_repository);
	if (gitError != GIT_OK) {
		if (error != NULL) *error = [NSError git_errorFor:gitError withAdditionalDescription:@"Failed to get config for repository."];
		return nil;
	}

	return [[GTConfiguration alloc] initWithGitConfig:config repository:self];
}

- (GTIndex *)indexWithError:(NSError **)error {
	git_index *index = NULL;
	int gitError = git_repository_index(&index, self.git_repository);
	if (gitError != GIT_OK) {
		if (error != NULL) *error = [NSError git_errorFor:gitError withAdditionalDescription:@"Failed to get index for repository."];
		return NO;
	}

	return [[GTIndex alloc] initWithGitIndex:index repository:self];
}

#pragma mark Submodules

static int submoduleEnumerationCallback(git_submodule *git_submodule, const char *name, void *payload) {
	GTRepositorySubmoduleEnumerationInfo *info = payload;

	GTSubmodule *submodule = [[GTSubmodule alloc] initWithGitSubmodule:git_submodule parentRepository:info->parentRepository];

	BOOL stop = NO;
	info->block(submodule, &stop);
	if (stop) return 1;

	if (info->recursive) {
		[[submodule submoduleRepository:NULL] enumerateSubmodulesRecursively:YES usingBlock:info->block];
	}

	return 0;
}

- (BOOL)reloadSubmodules:(NSError **)error {
	int gitError = git_submodule_reload_all(self.git_repository);
	if (gitError != GIT_OK) {
		if (error != NULL) *error = [NSError git_errorFor:gitError withAdditionalDescription:@"Failed to reload submodules."];
		return NO;
	}

	return YES;
}

- (void)enumerateSubmodulesRecursively:(BOOL)recursive usingBlock:(void (^)(GTSubmodule *submodule, BOOL *stop))block {
	NSParameterAssert(block != nil);

	// Enumeration is synchronous, so it's okay for the objects here to be
	// unretained for the duration.
	GTRepositorySubmoduleEnumerationInfo info = {
		.recursive = recursive,
		.parentRepository = self,
		.block = block
	};

	git_submodule_foreach(self.git_repository, &submoduleEnumerationCallback, &info);
}

- (GTSubmodule *)submoduleWithName:(NSString *)name error:(NSError **)error {
	NSParameterAssert(name != nil);

	git_submodule *submodule;
	int gitError = git_submodule_lookup(&submodule, self.git_repository, name.UTF8String);
	if (gitError != GIT_OK) {
		if (error != NULL) *error = [NSError git_errorFor:gitError withAdditionalDescription:@"Failed to look up submodule %@.", name];
		return nil;
	}

	return [[GTSubmodule alloc] initWithGitSubmodule:submodule parentRepository:self];
}

#pragma mark User

- (GTSignature *)userSignatureForNow {
	GTConfiguration *configuration = [self configurationWithError:NULL];
	NSString *name = [configuration stringForKey:@"user.name"];
	if (name == nil) {
		name = NSFullUserName() ?: NSUserName() ?: @"Nobody";
	}

	NSString *email = [configuration stringForKey:@"user.email"];
	if (email == nil) {
		NSString *username = NSUserName() ?: @"nobody";
		NSString *domain = NSProcessInfo.processInfo.hostName ?: @"nowhere.local";
		email = [NSString stringWithFormat:@"%@@%@", username, domain];
	}

	return [[GTSignature alloc] initWithName:name email:email time:[NSDate date]];
}

#pragma mark Checkout

// The type of block passed to -checkout:strategy:progressBlock:notifyBlock:notifyFlags:error: for progress reporting
typedef void (^GTCheckoutProgressBlock)(NSString *path, NSUInteger completedSteps, NSUInteger totalSteps);

// The type of block passed to -checkout:strategy:progressBlock:notifyBlock:notifyFlags:error: for notification reporting
typedef int  (^GTCheckoutNotifyBlock)(GTCheckoutNotifyFlags why, NSString *path, GTDiffFile *baseline, GTDiffFile *target, GTDiffFile *workdir);

static int checkoutNotifyCallback(git_checkout_notify_t why, const char *path, const git_diff_file *baseline, const git_diff_file *target, const git_diff_file *workdir, void *payload) {
	if (payload == NULL) return 0;
	GTCheckoutNotifyBlock block = (__bridge id)payload;
	NSString *nsPath = (path != NULL ? @(path) : nil);
	GTDiffFile *gtBaseline = (baseline != NULL ? [[GTDiffFile alloc] initWithGitDiffFile:*baseline] : nil);
	GTDiffFile *gtTarget = (target != NULL ? [[GTDiffFile alloc] initWithGitDiffFile:*target] : nil);
	GTDiffFile *gtWorkdir = (workdir != NULL ? [[GTDiffFile alloc] initWithGitDiffFile:*workdir] : nil);
	return block((GTCheckoutNotifyFlags)why, nsPath, gtBaseline, gtTarget, gtWorkdir);
}

- (BOOL)checkout:(NSString *)target strategy:(GTCheckoutStrategyType)strategy notifyFlags:(GTCheckoutNotifyFlags)notifyFlags error:(NSError **)error progressBlock:(GTCheckoutProgressBlock)progressBlock notifyBlock:(GTCheckoutNotifyBlock)notifyBlock {
	NSParameterAssert(target != nil);

	int gitError = GIT_OK;
	// Try to resolve the target to either a reference or a commitish
	GTReference *targetReference = nil;
	GTCommit *targetCommit = (GTCommit *)[self lookupObjectBySHA:target objectType:GTObjectTypeCommit error:error];
	if (targetCommit == nil) {
		targetReference = [GTReference referenceByLookingUpReferencedNamed:target inRepository:self error:error];
	}
	if (targetReference == nil && targetCommit == nil) return NO;

	// Reset the error because one of the above failed
	if (error != NULL) *error = NULL;

	// Now move our HEAD
	// I think this should be moved in instance methods
	if (targetReference) {
		gitError = git_repository_set_head(self.git_repository, targetReference.name.UTF8String);
	} else if (targetCommit) {
		gitError = git_repository_set_head_detached(self.git_repository, targetCommit.OID.git_oid);
	}
	if (gitError != GIT_OK) {
		if (error != NULL) *error = [NSError git_errorFor:gitError withAdditionalDescription:@"Failed to move HEAD"];
		return NO;
	}

	git_checkout_opts checkoutOptions = GIT_CHECKOUT_OPTS_INIT;

	checkoutOptions.checkout_strategy = strategy;
	checkoutOptions.progress_cb = checkoutProgressCallback;
	checkoutOptions.progress_payload = (__bridge void *)progressBlock;

	checkoutOptions.notify_cb = checkoutNotifyCallback;
	checkoutOptions.notify_flags = notifyFlags;
	checkoutOptions.notify_payload = (__bridge void *)notifyBlock;

	gitError = git_checkout_head(self.git_repository, &checkoutOptions);
	if (gitError < GIT_OK) {
		if (error != NULL) *error = [NSError git_errorFor:gitError withAdditionalDescription:@"Failed to checkout tree."];
	}

	return gitError == GIT_OK;
}

- (BOOL)checkout:(NSString *)target strategy:(GTCheckoutStrategyType)strategy error:(NSError **)error progressBlock:(GTCheckoutProgressBlock)progressBlock {
	return [self checkout:target strategy:strategy notifyFlags:GTCheckoutNotifyNone error:error progressBlock:progressBlock notifyBlock:nil];
}

- (BOOL)checkout:(NSString *)target strategy:(GTCheckoutStrategyType)strategy error:(NSError **)error {
	return [self checkout:target strategy:strategy notifyFlags:GTCheckoutNotifyNone error:error progressBlock:nil notifyBlock:nil];
}

@end<|MERGE_RESOLUTION|>--- conflicted
+++ resolved
@@ -484,15 +484,9 @@
 
     int result = git_reset(self.git_repository, commit.git_object, (git_reset_t)resetType);
     if (result == GIT_OK) return YES;
-<<<<<<< HEAD
-
-    if (error != NULL) *error = [NSError git_errorFor:result withAdditionalDescription:@"Failed to reset repository."];
-
-=======
-    
+
     if (error != NULL) *error = [NSError git_errorFor:result withAdditionalDescription:@"Failed to reset repository to commit %@.", commit.SHA];
-    
->>>>>>> 35a58de9
+
     return NO;
 }
 

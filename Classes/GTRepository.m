//
//  GTRepository.m
//  ObjectiveGitFramework
//
//  Created by Timothy Clem on 2/17/11.
//
//  The MIT License
//
//  Copyright (c) 2011 Tim Clem
//
//  Permission is hereby granted, free of charge, to any person obtaining a copy
//  of this software and associated documentation files (the "Software"), to deal
//  in the Software without restriction, including without limitation the rights
//  to use, copy, modify, merge, publish, distribute, sublicense, and/or sell
//  copies of the Software, and to permit persons to whom the Software is
//  furnished to do so, subject to the following conditions:
//
//  The above copyright notice and this permission notice shall be included in
//  all copies or substantial portions of the Software.
//
//  THE SOFTWARE IS PROVIDED "AS IS", WITHOUT WARRANTY OF ANY KIND, EXPRESS OR
//  IMPLIED, INCLUDING BUT NOT LIMITED TO THE WARRANTIES OF MERCHANTABILITY,
//  FITNESS FOR A PARTICULAR PURPOSE AND NONINFRINGEMENT. IN NO EVENT SHALL THE
//  AUTHORS OR COPYRIGHT HOLDERS BE LIABLE FOR ANY CLAIM, DAMAGES OR OTHER
//  LIABILITY, WHETHER IN AN ACTION OF CONTRACT, TORT OR OTHERWISE, ARISING FROM,
//  OUT OF OR IN CONNECTION WITH THE SOFTWARE OR THE USE OR OTHER DEALINGS IN
//  THE SOFTWARE.
//

#import "GTRepository.h"
#import "GTBranch.h"
#import "GTCommit.h"
#import "GTConfiguration+Private.h"
#import "GTConfiguration.h"
#import "GTEnumerator.h"
#import "GTIndex.h"
#import "GTObject.h"
#import "GTObjectDatabase.h"
#import "GTOID.h"
#import "GTSignature.h"
#import "GTSubmodule.h"
#import "GTTag.h"
#import "NSError+Git.h"
#import "NSString+Git.h"
#import "GTDiffFile.h"

NSString *const GTRepositoryCloneOptionsBare = @"GTRepositoryCloneOptionsBare";
NSString *const GTRepositoryCloneOptionsCheckout = @"GTRepositoryCloneOptionsCheckout";
NSString *const GTRepositoryCloneOptionsTransportFlags = @"GTRepositoryCloneOptionsTransportFlags";

// Blocks typedef for -enumerateSubmodulesRecursively:usingBlock: and
// -enumerateStashesWithBlock:flags:error:.
typedef void (^GTRepositorySubmoduleEnumerationBlock)(GTSubmodule *submodule, BOOL *stop);
typedef void (^GTRepositoryStashEnumerationBlock)(size_t index, NSString *message, GTOID *oid, BOOL *stop);

typedef void (^GTRepositoryTagEnumerationBlock)(GTTag *tag, BOOL *stop);

// Used as a payload for submodule enumeration.
//
// recursive        - Whether submodule enumeration should recurse.
// parentRepository - The repository that the submodule is contained within.
// block            - The block to invoke for each submodule.
typedef struct {
	BOOL recursive;
	__unsafe_unretained GTRepository *parentRepository;
	__unsafe_unretained GTRepositorySubmoduleEnumerationBlock block;
} GTRepositorySubmoduleEnumerationInfo;


@interface GTRepository ()
@property (nonatomic, assign, readonly) git_repository *git_repository;
@end

@implementation GTRepository

- (NSString *)description {
	return [NSString stringWithFormat:@"<%@: %p> fileURL: %@", self.class, self, self.fileURL];
}

- (BOOL)isEqual:(GTRepository *)repo {
	if (![repo isKindOfClass:GTRepository.class]) return NO;
	return [self.gitDirectoryURL isEqual:repo.gitDirectoryURL];
}

- (void)dealloc {
	if (_git_repository != NULL) {
		git_repository_free(_git_repository);
		_git_repository = NULL;
	}
}

#pragma mark API

+ (BOOL)isAGitDirectory:(NSURL *)directory {
	NSFileManager *fm = [[NSFileManager alloc] init];
	BOOL isDir = NO;
	NSURL *headFileURL = [directory URLByAppendingPathComponent:@"HEAD"];

	if ([fm fileExistsAtPath:headFileURL.path isDirectory:&isDir] && !isDir) {
		NSURL *objectsDir = [directory URLByAppendingPathComponent:@"objects"];
		if ([fm fileExistsAtPath:objectsDir.path isDirectory:&isDir] && isDir) {
			return YES;
		}
	}

	return NO;
}

+ (BOOL)initializeEmptyRepositoryAtURL:(NSURL *)localFileURL error:(NSError **)error {
	return [self initializeEmptyRepositoryAtURL:localFileURL bare:NO error:error];
}

+ (BOOL)initializeEmptyRepositoryAtURL:(NSURL *)localFileURL bare:(BOOL)bare error:(NSError **)error {
	if (![localFileURL isFileURL] || localFileURL.path == nil) {
		if (error != NULL) *error = [NSError errorWithDomain:NSCocoaErrorDomain code:NSFileWriteUnsupportedSchemeError userInfo:@{ NSLocalizedDescriptionKey: NSLocalizedString(@"Invalid file path URL to initialize repository.", @"") }];
		return NO;
	}

	const char *path = localFileURL.path.UTF8String;

	git_repository *r;
	int gitError = git_repository_init(&r, path, bare);
	if (gitError < GIT_OK) {
		if (error != NULL) *error = [NSError git_errorFor:gitError description:@"Failed to initialize empty repository at URL %@.", localFileURL];
	}

	return gitError == GIT_OK;
}

+ (id)repositoryWithURL:(NSURL *)localFileURL error:(NSError **)error {
	return [[self alloc] initWithURL:localFileURL error:error];
}

- (id)initWithGitRepository:(git_repository *)repository {
	NSParameterAssert(repository != nil);

	self = [super init];
	if (self == nil) return nil;

	_git_repository = repository;

	return self;
}

- (id)initWithURL:(NSURL *)localFileURL error:(NSError **)error {
	if (![localFileURL isFileURL] || localFileURL.path == nil) {
		if (error != NULL) *error = [NSError errorWithDomain:NSCocoaErrorDomain code:NSFileReadUnsupportedSchemeError userInfo:@{ NSLocalizedDescriptionKey: NSLocalizedString(@"Invalid file path URL to open.", @"") }];
		return nil;
	}

	git_repository *r;
	int gitError = git_repository_open(&r, localFileURL.path.UTF8String);
	if (gitError < GIT_OK) {
		if (error != NULL) *error = [NSError git_errorFor:gitError description:@"Failed to open repository at URL %@.", localFileURL];
		return nil;
	}

	return [self initWithGitRepository:r];
}

static void checkoutProgressCallback(const char *path, size_t completedSteps, size_t totalSteps, void *payload) {
	if (payload == NULL) return;
	void (^block)(NSString *, NSUInteger, NSUInteger) = (__bridge id)payload;
	NSString *nsPath = (path != NULL ? [NSString stringWithUTF8String:path] : nil);
	block(nsPath, completedSteps, totalSteps);
}

static int transferProgressCallback(const git_transfer_progress *progress, void *payload) {
	if (payload == NULL) return 0;
	void (^block)(const git_transfer_progress *) = (__bridge id)payload;
	block(progress);

	return 0;
}

+ (id)cloneFromURL:(NSURL *)originURL toWorkingDirectory:(NSURL *)workdirURL options:(NSDictionary *)options error:(NSError **)error transferProgressBlock:(void (^)(const git_transfer_progress *))transferProgressBlock checkoutProgressBlock:(void (^)(NSString *path, NSUInteger completedSteps, NSUInteger totalSteps))checkoutProgressBlock {

	git_clone_options cloneOptions = GIT_CLONE_OPTIONS_INIT;

	NSNumber *bare = options[GTRepositoryCloneOptionsBare];
	cloneOptions.bare = bare == nil ? 0 : bare.boolValue;

	NSNumber *transportFlags = options[GTRepositoryCloneOptionsTransportFlags];
	cloneOptions.transport_flags = transportFlags == nil ? 0 : transportFlags.intValue;

	NSNumber *checkout = options[GTRepositoryCloneOptionsCheckout];
	BOOL withCheckout = checkout == nil ? YES : checkout.boolValue;

	if (withCheckout) {
		git_checkout_opts checkoutOptions = GIT_CHECKOUT_OPTS_INIT;
		checkoutOptions.checkout_strategy = GIT_CHECKOUT_SAFE_CREATE;
		checkoutOptions.progress_cb = checkoutProgressCallback;
		checkoutOptions.progress_payload = (__bridge void *)checkoutProgressBlock;
		cloneOptions.checkout_opts = checkoutOptions;
	}

	cloneOptions.fetch_progress_cb = transferProgressCallback;
	cloneOptions.fetch_progress_payload = (__bridge void *)transferProgressBlock;

	const char *remoteURL = originURL.absoluteString.UTF8String;
	const char *workingDirectoryPath = workdirURL.path.UTF8String;
	git_repository *repository;
	int gitError = git_clone(&repository, remoteURL, workingDirectoryPath, &cloneOptions);
	if (gitError < GIT_OK) {
		if (error != NULL) *error = [NSError git_errorFor:gitError description:@"Failed to clone repository from %@ to %@", originURL, workdirURL];
		return nil;
	}

	return [[self alloc] initWithGitRepository:repository];
}


+ (NSString *)hash:(NSString *)data objectType:(GTObjectType)type error:(NSError **)error {
	git_oid oid;

	int gitError = git_odb_hash(&oid, [data UTF8String], [data length], (git_otype) type);
	if (gitError < GIT_OK) {
		if (error != NULL) *error = [NSError git_errorFor:gitError description:@"Failed to get hash for object."];
		return nil;
	}

	return [GTOID oidWithGitOid:&oid].SHA;
}

- (id)lookupObjectByGitOid:(const git_oid *)oid objectType:(GTObjectType)type error:(NSError **)error {
	git_object *obj;

	int gitError = git_object_lookup(&obj, self.git_repository, oid, (git_otype)type);
	if (gitError < GIT_OK) {
		if (error != NULL) {
			char oid_str[GIT_OID_HEXSZ+1];
			git_oid_tostr(oid_str, sizeof(oid_str), oid);
			*error = [NSError git_errorFor:gitError description:@"Failed to lookup object %s in repository.", oid_str];
		}
		return nil;
	}

    return [GTObject objectWithObj:obj inRepository:self];
}

- (id)lookupObjectByGitOid:(const git_oid *)oid error:(NSError **)error {
	return [self lookupObjectByGitOid:oid objectType:GTObjectTypeAny error:error];
}

- (id)lookupObjectByOID:(GTOID *)oid objectType:(GTObjectType)type error:(NSError **)error {
	return [self lookupObjectByGitOid:oid.git_oid objectType:type error:error];
}

- (id)lookupObjectByOID:(GTOID *)oid error:(NSError **)error {
	return [self lookupObjectByOID:oid objectType:GTObjectTypeAny error:error];
}

- (id)lookupObjectBySHA:(NSString *)sha objectType:(GTObjectType)type error:(NSError **)error {
	GTOID *oid = [[GTOID alloc] initWithSHA:sha error:error];
	if (!oid) return nil;

	return [self lookupObjectByOID:oid objectType:type error:error];
}

- (id)lookupObjectBySHA:(NSString *)sha error:(NSError **)error {
	return [self lookupObjectBySHA:sha objectType:GTObjectTypeAny error:error];
}

- (id)lookupObjectByRefspec:(NSString *)spec error:(NSError **)error {
	git_object *obj;
	int gitError = git_revparse_single(&obj, self.git_repository, spec.UTF8String);
	if (gitError < GIT_OK) {
		if (error != NULL) *error = [NSError git_errorFor:gitError description:@"Failed to lookup object by refspec %@.", spec];
		return nil;
	}
	return [GTObject objectWithObj:obj inRepository:self];
}

struct gitPayload {
	__unsafe_unretained GTRepository *repository;
	__unsafe_unretained GTRepositoryStatusBlock block;
};

static int file_status_callback(const char *relativeFilePath, unsigned int gitStatus, void *rawPayload) {
	struct gitPayload *payload = rawPayload;

	NSURL *fileURL = [payload->repository.fileURL URLByAppendingPathComponent:@(relativeFilePath)];

	BOOL stop = NO;
	payload->block(fileURL, gitStatus, &stop);

	return stop ? GIT_ERROR : GIT_OK;
}

- (void)enumerateFileStatusUsingBlock:(GTRepositoryStatusBlock)block {
	NSParameterAssert(block != NULL);

	// we want to pass several things into the C callback function:
	// ourselves and the user's supplied block. Throw it into a struct
	// and pass a pointer to the struct to the C callback function

	struct gitPayload fileStatusPayload;

	fileStatusPayload.repository = self;
	fileStatusPayload.block = block;

	git_status_foreach(self.git_repository, file_status_callback, &fileStatusPayload);
}

- (BOOL)isWorkingDirectoryClean {
	__block BOOL clean = YES;
	[self enumerateFileStatusUsingBlock:^(NSURL *fileURL, GTRepositoryFileStatus fileStatus, BOOL *stop) {
		// first, have items been deleted?
		// (not sure why we would get WT_DELETED AND INDEX_NEW in this situation, but that's what I got experimentally. WD-rpw, 02-23-2012
		if ((fileStatus == (GTRepositoryFileStatusWorkingTreeDeleted) || (fileStatus == (GTRepositoryFileStatusWorkingTreeDeleted | GTRepositoryFileStatusIndexNew)))) {
			clean = NO;
			*stop = YES;
		}

		// any untracked files?
		if (fileStatus == GTRepositoryFileStatusWorkingTreeNew) {
			clean = NO;
			*stop = YES;
		}

		// next, have items been modified?
		if ((fileStatus == GTRepositoryFileStatusIndexModified) || (fileStatus == GTRepositoryFileStatusWorkingTreeModified)) {
			clean = NO;
			*stop = YES;
		}
	}];

	return clean;
}

- (GTReference *)headReferenceWithError:(NSError **)error {
	git_reference *headRef;
	int gitError = git_repository_head(&headRef, self.git_repository);
	if (gitError != GIT_OK) {
		if (error != NULL) *error = [NSError git_errorFor:gitError description:@"Failed to get HEAD"];
		return nil;
	}

	return [[GTReference alloc] initWithGitReference:headRef repository:self];
}

- (NSArray *)localBranchesWithError:(NSError **)error {
	return [self branchesWithPrefix:[GTBranch localNamePrefix] error:error];
}

- (NSArray *)remoteBranchesWithError:(NSError **)error {
	NSArray *remoteBranches = [self branchesWithPrefix:[GTBranch remoteNamePrefix] error:error];
	if (remoteBranches == nil) return nil;

	NSMutableArray *filteredList = [NSMutableArray arrayWithCapacity:remoteBranches.count];
	for (GTBranch *branch in remoteBranches) {
		if (![branch.shortName isEqualToString:@"HEAD"]) {
			[filteredList addObject:branch];
		}
	}

	return filteredList;
}

- (NSArray *)branchesWithPrefix:(NSString *)prefix error:(NSError **)error {
	NSArray *references = [self referenceNamesWithError:error];
	if (references == nil) return nil;

	NSMutableArray *branches = [NSMutableArray array];
	for (NSString *ref in references) {
		if ([ref hasPrefix:prefix]) {
			GTBranch *b = [GTBranch branchWithName:ref repository:self error:error];
			if (b != nil) [branches addObject:b];
		}
	}

	return branches;
}

- (NSArray *)allBranchesWithError:(NSError **)error {
	NSMutableArray *allBranches = [NSMutableArray array];
	NSArray *localBranches = [self localBranchesWithError:error];
	NSArray *remoteBranches = [self remoteBranchesWithError:error];
	if (localBranches == nil || remoteBranches == nil) return nil;

	[allBranches addObjectsFromArray:localBranches];

	// we want to add the remote branches that we don't already have as a local branch
	NSMutableDictionary *shortNamesToBranches = [NSMutableDictionary dictionary];
	for (GTBranch *branch in localBranches) {
		[shortNamesToBranches setObject:branch forKey:branch.shortName];
	}

	for (GTBranch *branch in remoteBranches) {
		GTBranch *localBranch = [shortNamesToBranches objectForKey:branch.shortName];
		if (localBranch == nil) {
			[allBranches addObject:branch];
		}
	}

    return allBranches;
}

struct GTRepositoryTagEnumerationInfo {
	__unsafe_unretained GTRepository *myself;
	__unsafe_unretained GTRepositoryTagEnumerationBlock block;
};

static int GTRepositoryForeachTagCallback(const char *name, git_oid *oid, void *payload) {
	struct GTRepositoryTagEnumerationInfo *info = payload;
	GTTag *tag = (GTTag *)[info->myself lookupObjectByGitOid:oid objectType:GTObjectTypeTag error:NULL];

	BOOL stop = NO;
	info->block(tag, &stop);

	return stop ? GIT_EUSER : 0;
}

- (BOOL)enumerateTags:(NSError **)error block:(GTRepositoryTagEnumerationBlock)block {
	NSParameterAssert(block != nil);

	struct GTRepositoryTagEnumerationInfo payload = {
		.myself = self,
		.block = block,
	};
	int gitError = git_tag_foreach(self.git_repository, GTRepositoryForeachTagCallback, &payload);
	if (gitError != GIT_OK && gitError != GIT_EUSER) {
		if (error != NULL) *error = [NSError git_errorFor:gitError description:@"Failed to enumerate tags"];
		return NO;
	}

	return YES;
}

- (NSArray *)allTagsWithError:(NSError **)error {
	NSMutableArray *tagArray = [NSMutableArray array];
	BOOL success = [self enumerateTags:error block:^(GTTag *tag, BOOL *stop) {
		[tagArray addObject:tag];
	}];
	return success == YES ? tagArray : nil;
}

- (NSUInteger)numberOfCommitsInCurrentBranch:(NSError **)error {
	GTBranch *currentBranch = [self currentBranchWithError:error];
	if (currentBranch == nil) return NSNotFound;

	return [currentBranch numberOfCommitsWithError:error];
}

- (GTBranch *)createBranchNamed:(NSString *)name fromReference:(GTReference *)ref error:(NSError **)error {
	// make sure the ref is up to date before we branch off it, otherwise we could branch off an older sha
	ref = [ref reloadedReferenceWithError:error];
	if (ref == nil) return nil;
	
	GTReference *newRef = [GTReference referenceByCreatingReferenceNamed:[NSString stringWithFormat:@"%@%@", [GTBranch localNamePrefix], name] fromReferenceTarget:[ref.resolvedTarget SHA] inRepository:self error:error];
	if (newRef == nil) return nil;

	return [GTBranch branchWithReference:newRef repository:self];
}

- (BOOL)isEmpty {
	return (BOOL) git_repository_is_empty(self.git_repository);
}

- (GTBranch *)currentBranchWithError:(NSError **)error {
	GTReference *head = [self headReferenceWithError:error];
	if (head == nil) return nil;

	return [GTBranch branchWithReference:head repository:self];
}

- (NSArray *)localCommitsRelativeToRemoteBranch:(GTBranch *)remoteBranch error:(NSError **)error {
	GTBranch *localBranch = [self currentBranchWithError:error];
	if (localBranch == nil) return nil;

	return [localBranch uniqueCommitsRelativeToBranch:remoteBranch error:error];
}

- (NSArray *)referenceNamesWithError:(NSError **)error {
	git_strarray array;
	int gitError = git_reference_list(&array, self.git_repository);
	if (gitError < GIT_OK) {
		if (error != NULL) *error = [NSError git_errorFor:gitError description:@"Failed to list all references."];
		return nil;
	}

	NSMutableArray *references = [NSMutableArray arrayWithCapacity:array.count];
	for (NSUInteger i = 0; i < array.count; i++) {
		NSString *refName = @(array.strings[i]);
		if (refName == nil) continue;

		[references addObject:refName];
	}

	git_strarray_free(&array);

	return references;
}

- (NSURL *)fileURL {
	const char *path = git_repository_workdir(self.git_repository);
	// bare repository, you may be looking for gitDirectoryURL
	if (path == NULL) return nil;

	return [NSURL fileURLWithPath:@(path) isDirectory:YES];
}

- (NSURL *)gitDirectoryURL {
	const char *path = git_repository_path(self.git_repository);
	if (path == NULL) return nil;

	return [NSURL fileURLWithPath:@(path) isDirectory:YES];
}

- (BOOL)isBare {
	return self.git_repository && git_repository_is_bare(self.git_repository);
}

- (BOOL)isHEADDetached {
	return (BOOL) git_repository_head_detached(self.git_repository);
}

- (BOOL)isHEADUnborn {
	return (BOOL)git_repository_head_unborn(self.git_repository);
}

- (BOOL)resetToCommit:(GTCommit *)commit withResetType:(GTRepositoryResetType)resetType error:(NSError **)error {
    NSParameterAssert(commit != nil);

    int result = git_reset(self.git_repository, commit.git_object, (git_reset_t)resetType);
    if (result == GIT_OK) return YES;

    if (error != NULL) *error = [NSError git_errorFor:result description:@"Failed to reset repository to commit %@.", commit.SHA];

    return NO;
}

- (NSString *)preparedMessageWithError:(NSError **)error {
	void (^setErrorFromCode)(int) = ^(int errorCode) {
		if (errorCode == 0 || errorCode == GIT_ENOTFOUND) {
			// Not an error.
			return;
		}

		if (error != NULL) {
			*error = [NSError git_errorFor:errorCode description:@"Failed to read prepared message."];
		}
	};

	int errorCode = git_repository_message(NULL, 0, self.git_repository);
	if (errorCode <= 0) {
		setErrorFromCode(errorCode);
		return nil;
	}

	size_t size = (size_t)errorCode;
	if (size == 1) {
		// This is just the NUL terminator. The message must be an empty string.
		return @"";
	}

	void *bytes = malloc(size);
	if (bytes == nil) return nil;

	// Although documented to return the size of the read data, this function
	// actually returns the full size of the message, which may not match what
	// gets copied into `bytes` (like if the file changed since we checked it
	// originally). So we don't really care about that number except for error
	// checking.
	//
	// See libgit2/libgit2#1519.
	errorCode = git_repository_message(bytes, size, self.git_repository);
	if (errorCode <= 0) {
		setErrorFromCode(errorCode);
		free(bytes);
		return nil;
	}

	NSString *message = [[NSString alloc] initWithBytesNoCopy:bytes length:size - 1 encoding:NSUTF8StringEncoding freeWhenDone:YES];
	if (message == nil) {
		free(bytes);
	}

	return message;
}

- (GTCommit *)mergeBaseBetweenFirstOID:(GTOID *)firstOID secondOID:(GTOID *)secondOID error:(NSError **)error {
	NSParameterAssert(firstOID != nil);
	NSParameterAssert(secondOID != nil);

	git_oid mergeBase;
	int errorCode = git_merge_base(&mergeBase, self.git_repository, firstOID.git_oid, secondOID.git_oid);
	if (errorCode < GIT_OK) {
		if (error != NULL) *error = [NSError git_errorFor:errorCode description:@"Failed to find merge base between commits %@ and %@.", firstOID.SHA, secondOID.SHA];
		return nil;
	}
	
	return [self lookupObjectByGitOid:&mergeBase objectType:GTObjectTypeCommit error:error];
}

- (GTObjectDatabase *)objectDatabaseWithError:(NSError **)error {
	return [[GTObjectDatabase alloc] initWithRepository:self error:error];
}

- (GTConfiguration *)configurationWithError:(NSError **)error {
	git_config *config = NULL;
	int gitError = git_repository_config(&config, self.git_repository);
	if (gitError != GIT_OK) {
		if (error != NULL) *error = [NSError git_errorFor:gitError description:@"Failed to get config for repository."];
		return nil;
	}

	return [[GTConfiguration alloc] initWithGitConfig:config repository:self];
}

- (GTIndex *)indexWithError:(NSError **)error {
	git_index *index = NULL;
	int gitError = git_repository_index(&index, self.git_repository);
	if (gitError != GIT_OK) {
		if (error != NULL) *error = [NSError git_errorFor:gitError description:@"Failed to get index for repository."];
		return NO;
	}

	return [[GTIndex alloc] initWithGitIndex:index repository:self];
}

#pragma mark Submodules

static int submoduleEnumerationCallback(git_submodule *git_submodule, const char *name, void *payload) {
	GTRepositorySubmoduleEnumerationInfo *info = payload;

	GTSubmodule *submodule = [[GTSubmodule alloc] initWithGitSubmodule:git_submodule parentRepository:info->parentRepository];

	BOOL stop = NO;
	info->block(submodule, &stop);
	if (stop) return 1;

	if (info->recursive) {
		[[submodule submoduleRepository:NULL] enumerateSubmodulesRecursively:YES usingBlock:info->block];
	}

	return 0;
}

- (BOOL)reloadSubmodules:(NSError **)error {
	int gitError = git_submodule_reload_all(self.git_repository);
	if (gitError != GIT_OK) {
		if (error != NULL) *error = [NSError git_errorFor:gitError description:@"Failed to reload submodules."];
		return NO;
	}

	return YES;
}

- (void)enumerateSubmodulesRecursively:(BOOL)recursive usingBlock:(void (^)(GTSubmodule *submodule, BOOL *stop))block {
	NSParameterAssert(block != nil);

	// Enumeration is synchronous, so it's okay for the objects here to be
	// unretained for the duration.
	GTRepositorySubmoduleEnumerationInfo info = {
		.recursive = recursive,
		.parentRepository = self,
		.block = block
	};

	git_submodule_foreach(self.git_repository, &submoduleEnumerationCallback, &info);
}

- (GTSubmodule *)submoduleWithName:(NSString *)name error:(NSError **)error {
	NSParameterAssert(name != nil);

	git_submodule *submodule;
	int gitError = git_submodule_lookup(&submodule, self.git_repository, name.UTF8String);
	if (gitError != GIT_OK) {
		if (error != NULL) *error = [NSError git_errorFor:gitError description:@"Failed to look up submodule %@.", name];
		return nil;
	}

	return [[GTSubmodule alloc] initWithGitSubmodule:submodule parentRepository:self];
}

#pragma mark User

- (GTSignature *)userSignatureForNow {
	GTConfiguration *configuration = [self configurationWithError:NULL];
	NSString *name = [configuration stringForKey:@"user.name"];
	if (name == nil) {
		name = NSFullUserName() ?: NSUserName() ?: @"Nobody";
	}

	NSString *email = [configuration stringForKey:@"user.email"];
	if (email == nil) {
		NSString *username = NSUserName() ?: @"nobody";
		NSString *domain = NSProcessInfo.processInfo.hostName ?: @"nowhere.local";
		email = [NSString stringWithFormat:@"%@@%@", username, domain];
	}

	return [[GTSignature alloc] initWithName:name email:email time:[NSDate date]];
}

<<<<<<< HEAD
#pragma mark Stash

- (GTCommit*)stashChangesWithMessage:(NSString *)message flags:(GTRepositoryStashFlag)flags error:(NSError **)error
{
	git_oid oid;
	git_signature *sign = (git_signature *)[self userSignatureForNow].git_signature;
	
	int gitError = git_stash_save(&oid, self.git_repository, sign, [message UTF8String], flags);
	if (gitError != GIT_OK) {
		if (error != NULL) *error = [NSError git_errorFor:gitError withAdditionalDescription:@"Failed to stash."];
		return nil;
	}
	
	GTCommit* commit = (GTCommit*)[self lookupObjectByOid:&oid error:error];
	
	return commit;
}

static int stashEnumerationCallback(size_t index, const char* message, const git_oid *stash_id, void *payload) {
	GTRepositoryStashEnumerationBlock block = (__bridge GTRepositoryStashEnumerationBlock)payload;
	
	NSString *messageString = @(message);
	GTOID *stash_oid = [[GTOID alloc] initWithGitOid:stash_id];
	BOOL stop = NO;
	
	block(index, messageString, stash_oid, &stop);
	
	return stop;
}

- (void)enumerateStashesUsingBlock:(GTRepositoryStashEnumerationBlock)block {
	NSParameterAssert(block != nil);
	
	git_stash_foreach(self.git_repository, &stashEnumerationCallback, &block);
}

- (BOOL)dropStashAtIndex:(size_t)index error:(NSError **)error {
	int gitError = git_stash_drop(self.git_repository, index);
	if (gitError != GIT_OK) {
		if (error != NULL) *error = [NSError git_errorFor:gitError withAdditionalDescription:@"Failed to drop stash."];
		return NO;
	}
	return YES;
}
	
=======
#pragma mark Tagging

- (BOOL)createLightweightTagNamed:(NSString *)tagName target:(GTObject *)target error:(NSError **)error {
	NSParameterAssert(tagName != nil);
	NSParameterAssert(target != nil);

	git_oid oid;
	int gitError = git_tag_create_lightweight(&oid, self.git_repository, tagName.UTF8String, target.git_object, 0);
	if (gitError != GIT_OK) {
		if (error != NULL) *error = [NSError git_errorFor:gitError description:@"Cannot create lightweight tag"];
		return NO;
	}

	return YES;
}

- (GTOID *)OIDByCreatingTagNamed:(NSString *)tagName target:(GTObject *)theTarget tagger:(GTSignature *)theTagger message:(NSString *)theMessage error:(NSError **)error {
	git_oid oid;
	int gitError = git_tag_create(&oid, self.git_repository, [tagName UTF8String], theTarget.git_object, theTagger.git_signature, [theMessage UTF8String], 0);
	if (gitError != GIT_OK) {
		if (error != NULL) *error = [NSError git_errorFor:gitError description:@"Failed to create tag in repository"];
		return nil;
	}

	return [GTOID oidWithGitOid:&oid];
}

- (GTTag *)createTagNamed:(NSString *)tagName target:(GTObject *)theTarget tagger:(GTSignature *)theTagger message:(NSString *)theMessage error:(NSError **)error {
	GTOID *oid = [self OIDByCreatingTagNamed:tagName target:theTarget tagger:theTagger message:theMessage error:error];
	return oid ? [self lookupObjectByOID:oid objectType:GTObjectTypeTag error:error] : nil;
}

#pragma mark Checkout

// The type of block passed to -checkout:strategy:progressBlock:notifyBlock:notifyFlags:error: for progress reporting
typedef void (^GTCheckoutProgressBlock)(NSString *path, NSUInteger completedSteps, NSUInteger totalSteps);

// The type of block passed to -checkout:strategy:progressBlock:notifyBlock:notifyFlags:error: for notification reporting
typedef int  (^GTCheckoutNotifyBlock)(GTCheckoutNotifyFlags why, NSString *path, GTDiffFile *baseline, GTDiffFile *target, GTDiffFile *workdir);

static int checkoutNotifyCallback(git_checkout_notify_t why, const char *path, const git_diff_file *baseline, const git_diff_file *target, const git_diff_file *workdir, void *payload) {
	if (payload == NULL) return 0;
	GTCheckoutNotifyBlock block = (__bridge id)payload;
	NSString *nsPath = (path != NULL ? @(path) : nil);
	GTDiffFile *gtBaseline = (baseline != NULL ? [[GTDiffFile alloc] initWithGitDiffFile:*baseline] : nil);
	GTDiffFile *gtTarget = (target != NULL ? [[GTDiffFile alloc] initWithGitDiffFile:*target] : nil);
	GTDiffFile *gtWorkdir = (workdir != NULL ? [[GTDiffFile alloc] initWithGitDiffFile:*workdir] : nil);
	return block((GTCheckoutNotifyFlags)why, nsPath, gtBaseline, gtTarget, gtWorkdir);
}

- (BOOL)moveHEADToReference:(GTReference *)reference error:(NSError **)error {
	NSParameterAssert(reference != nil);
	
	int gitError = git_repository_set_head(self.git_repository, reference.name.UTF8String);
	if (gitError != GIT_OK) {
		if (error != NULL) *error = [NSError git_errorFor:gitError description:@"Failed to move HEAD to reference %@", reference.name];
	}
	
	return gitError == GIT_OK;
}

- (BOOL)moveHEADToCommit:(GTCommit *)commit error:(NSError **)error {
	NSParameterAssert(commit != nil);
	
	int gitError = git_repository_set_head_detached(self.git_repository, commit.OID.git_oid);
	if (gitError != GIT_OK) {
		if (error != NULL) *error = [NSError git_errorFor:gitError description:@"Failed to move HEAD to commit %@", commit.SHA];
	}
	
	return gitError == GIT_OK;
}

- (BOOL)performCheckoutWithStrategy:(GTCheckoutStrategyType)strategy notifyFlags:(GTCheckoutNotifyFlags)notifyFlags error:(NSError **)error progressBlock:(GTCheckoutProgressBlock)progressBlock notifyBlock:(GTCheckoutNotifyBlock)notifyBlock {
	
	git_checkout_opts checkoutOptions = GIT_CHECKOUT_OPTS_INIT;
	
	checkoutOptions.checkout_strategy = strategy;
	checkoutOptions.progress_cb = checkoutProgressCallback;
	checkoutOptions.progress_payload = (__bridge void *)progressBlock;
	
	checkoutOptions.notify_cb = checkoutNotifyCallback;
	checkoutOptions.notify_flags = notifyFlags;
	checkoutOptions.notify_payload = (__bridge void *)notifyBlock;
	
	int gitError = git_checkout_head(self.git_repository, &checkoutOptions);
	if (gitError < GIT_OK) {
		if (error != NULL) *error = [NSError git_errorFor:gitError description:@"Failed to checkout tree."];
	}
	
	return gitError == GIT_OK;
}

- (BOOL)checkoutCommit:(GTCommit *)targetCommit strategy:(GTCheckoutStrategyType)strategy notifyFlags:(GTCheckoutNotifyFlags)notifyFlags error:(NSError **)error progressBlock:(GTCheckoutProgressBlock)progressBlock notifyBlock:(GTCheckoutNotifyBlock)notifyBlock {
	BOOL success = [self moveHEADToCommit:targetCommit error:error];
	if (success == NO) return NO;
	
	return [self performCheckoutWithStrategy:strategy notifyFlags:notifyFlags error:error progressBlock:progressBlock notifyBlock:notifyBlock];
}

- (BOOL)checkoutReference:(GTReference *)targetReference strategy:(GTCheckoutStrategyType)strategy notifyFlags:(GTCheckoutNotifyFlags)notifyFlags error:(NSError **)error progressBlock:(GTCheckoutProgressBlock)progressBlock notifyBlock:(GTCheckoutNotifyBlock)notifyBlock {
	BOOL success = [self moveHEADToReference:targetReference error:error];
	if (success == NO) return NO;
	
	return [self performCheckoutWithStrategy:strategy notifyFlags:notifyFlags error:error progressBlock:progressBlock notifyBlock:notifyBlock];
}

- (BOOL)checkoutCommit:(GTCommit *)target strategy:(GTCheckoutStrategyType)strategy error:(NSError **)error progressBlock:(GTCheckoutProgressBlock)progressBlock {
	return [self checkoutCommit:target strategy:strategy notifyFlags:GTCheckoutNotifyNone error:error progressBlock:progressBlock notifyBlock:nil];
}

- (BOOL)checkoutReference:(GTReference *)target strategy:(GTCheckoutStrategyType)strategy error:(NSError **)error progressBlock:(GTCheckoutProgressBlock)progressBlock {
	return [self checkoutReference:target strategy:strategy notifyFlags:GTCheckoutNotifyNone error:error progressBlock:progressBlock notifyBlock:nil];
}

>>>>>>> ba71d18f
@end<|MERGE_RESOLUTION|>--- conflicted
+++ resolved
@@ -693,23 +693,21 @@
 	return [[GTSignature alloc] initWithName:name email:email time:[NSDate date]];
 }
 
-<<<<<<< HEAD
 #pragma mark Stash
 
 - (GTCommit*)stashChangesWithMessage:(NSString *)message flags:(GTRepositoryStashFlag)flags error:(NSError **)error
 {
-	git_oid oid;
+	git_oid git_oid;
 	git_signature *sign = (git_signature *)[self userSignatureForNow].git_signature;
 	
-	int gitError = git_stash_save(&oid, self.git_repository, sign, [message UTF8String], flags);
-	if (gitError != GIT_OK) {
-		if (error != NULL) *error = [NSError git_errorFor:gitError withAdditionalDescription:@"Failed to stash."];
-		return nil;
-	}
-	
-	GTCommit* commit = (GTCommit*)[self lookupObjectByOid:&oid error:error];
-	
-	return commit;
+	int gitError = git_stash_save(&git_oid, self.git_repository, sign, [message UTF8String], flags);
+	if (gitError != GIT_OK) {
+		if (error != NULL) *error = [NSError git_errorFor:gitError description:@"Failed to stash."];
+		return nil;
+	}
+	
+	GTOID *oid = [[GTOID alloc] initWithGitOid:&git_oid];
+	return [self lookupObjectByOID:oid error:error];
 }
 
 static int stashEnumerationCallback(size_t index, const char* message, const git_oid *stash_id, void *payload) {
@@ -733,13 +731,12 @@
 - (BOOL)dropStashAtIndex:(size_t)index error:(NSError **)error {
 	int gitError = git_stash_drop(self.git_repository, index);
 	if (gitError != GIT_OK) {
-		if (error != NULL) *error = [NSError git_errorFor:gitError withAdditionalDescription:@"Failed to drop stash."];
+		if (error != NULL) *error = [NSError git_errorFor:gitError description:@"Failed to drop stash."];
 		return NO;
 	}
 	return YES;
 }
 	
-=======
 #pragma mark Tagging
 
 - (BOOL)createLightweightTagNamed:(NSString *)tagName target:(GTObject *)target error:(NSError **)error {
@@ -854,5 +851,4 @@
 	return [self checkoutReference:target strategy:strategy notifyFlags:GTCheckoutNotifyNone error:error progressBlock:progressBlock notifyBlock:nil];
 }
 
->>>>>>> ba71d18f
 @end
//
//  GTRepository.m
//  ObjectiveGitFramework
//
//  Created by Timothy Clem on 2/17/11.
//
//  The MIT License
//
//  Copyright (c) 2011 Tim Clem
//
//  Permission is hereby granted, free of charge, to any person obtaining a copy
//  of this software and associated documentation files (the "Software"), to deal
//  in the Software without restriction, including without limitation the rights
//  to use, copy, modify, merge, publish, distribute, sublicense, and/or sell
//  copies of the Software, and to permit persons to whom the Software is
//  furnished to do so, subject to the following conditions:
//
//  The above copyright notice and this permission notice shall be included in
//  all copies or substantial portions of the Software.
//
//  THE SOFTWARE IS PROVIDED "AS IS", WITHOUT WARRANTY OF ANY KIND, EXPRESS OR
//  IMPLIED, INCLUDING BUT NOT LIMITED TO THE WARRANTIES OF MERCHANTABILITY,
//  FITNESS FOR A PARTICULAR PURPOSE AND NONINFRINGEMENT. IN NO EVENT SHALL THE
//  AUTHORS OR COPYRIGHT HOLDERS BE LIABLE FOR ANY CLAIM, DAMAGES OR OTHER
//  LIABILITY, WHETHER IN AN ACTION OF CONTRACT, TORT OR OTHERWISE, ARISING FROM,
//  OUT OF OR IN CONNECTION WITH THE SOFTWARE OR THE USE OR OTHER DEALINGS IN
//  THE SOFTWARE.
//

#import "GTRepository.h"
#import "GTBranch.h"
#import "GTCommit.h"
#import "GTConfiguration+Private.h"
#import "GTConfiguration.h"
#import "GTEnumerator.h"
#import "GTIndex.h"
#import "GTObject.h"
#import "GTObjectDatabase.h"
#import "GTOID.h"
#import "GTSignature.h"
#import "GTSubmodule.h"
#import "GTTag.h"
#import "GTTreeBuilder.h"
#import "NSError+Git.h"
#import "NSString+Git.h"
#import "GTDiffFile.h"
#import "GTTree.h"
#import "GTCredential.h"
#import "GTCredential+Private.h"
#import "NSArray+StringArray.h"

NSString *const GTRepositoryCloneOptionsBare = @"GTRepositoryCloneOptionsBare";
NSString *const GTRepositoryCloneOptionsCheckout = @"GTRepositoryCloneOptionsCheckout";
NSString *const GTRepositoryCloneOptionsTransportFlags = @"GTRepositoryCloneOptionsTransportFlags";
NSString *const GTRepositoryCloneOptionsCredentialProvider = @"GTRepositoryCloneOptionsCredentialProvider";

typedef void (^GTRepositorySubmoduleEnumerationBlock)(GTSubmodule *submodule, BOOL *stop);
typedef void (^GTRepositoryTagEnumerationBlock)(GTTag *tag, BOOL *stop);

// Used as a payload for submodule enumeration.
//
// recursive        - Whether submodule enumeration should recurse.
// parentRepository - The repository that the submodule is contained within.
// block            - The block to invoke for each submodule.
typedef struct {
	BOOL recursive;
	__unsafe_unretained GTRepository *parentRepository;
	__unsafe_unretained GTRepositorySubmoduleEnumerationBlock block;
} GTRepositorySubmoduleEnumerationInfo;


@interface GTRepository ()
@property (nonatomic, assign, readonly) git_repository *git_repository;
@end

@implementation GTRepository

- (NSString *)description {
	return [NSString stringWithFormat:@"<%@: %p> displayURL: %@", self.class, self, self.displayURL];
}

- (BOOL)isEqual:(GTRepository *)repo {
	if (![repo isKindOfClass:GTRepository.class]) return NO;
	return [self.gitDirectoryURL isEqual:repo.gitDirectoryURL];
}

- (void)dealloc {
	if (_git_repository != NULL) {
		git_repository_free(_git_repository);
		_git_repository = NULL;
	}
}

#pragma mark API

+ (BOOL)isAGitDirectory:(NSURL *)directory {
	NSFileManager *fm = [[NSFileManager alloc] init];
	BOOL isDir = NO;
	NSURL *headFileURL = [directory URLByAppendingPathComponent:@"HEAD"];

	if ([fm fileExistsAtPath:headFileURL.path isDirectory:&isDir] && !isDir) {
		NSURL *objectsDir = [directory URLByAppendingPathComponent:@"objects"];
		if ([fm fileExistsAtPath:objectsDir.path isDirectory:&isDir] && isDir) {
			return YES;
		}
	}

	return NO;
}

+ (instancetype)initializeEmptyRepositoryAtFileURL:(NSURL *)localFileURL error:(NSError **)error {
	return [self initializeEmptyRepositoryAtFileURL:localFileURL bare:NO error:error];
}

+ (instancetype)initializeEmptyRepositoryAtFileURL:(NSURL *)localFileURL bare:(BOOL)bare error:(NSError **)error {
	if (!localFileURL.isFileURL || localFileURL.path == nil) {
		if (error != NULL) *error = [NSError errorWithDomain:NSCocoaErrorDomain code:NSFileWriteUnsupportedSchemeError userInfo:@{ NSLocalizedDescriptionKey: NSLocalizedString(@"Invalid file path URL to initialize repository.", @"") }];
		return NO;
	}

	const char *path = localFileURL.path.fileSystemRepresentation;
	git_repository *repository = NULL;
	int gitError = git_repository_init(&repository, path, bare);
	if (gitError != GIT_OK || repository == NULL) {
		if (error != NULL) *error = [NSError git_errorFor:gitError description:@"Failed to initialize empty repository at URL %@.", localFileURL];
		return nil;
	}

	return [[self alloc] initWithGitRepository:repository];
}

+ (id)repositoryWithURL:(NSURL *)localFileURL error:(NSError **)error {
	return [[self alloc] initWithURL:localFileURL error:error];
}

- (id)initWithGitRepository:(git_repository *)repository {
	NSParameterAssert(repository != nil);

	self = [super init];
	if (self == nil) return nil;

	_git_repository = repository;

	return self;
}

- (id)initWithURL:(NSURL *)localFileURL error:(NSError **)error {
	if (![localFileURL isFileURL] || localFileURL.path == nil) {
		if (error != NULL) *error = [NSError errorWithDomain:NSCocoaErrorDomain code:NSFileReadUnsupportedSchemeError userInfo:@{ NSLocalizedDescriptionKey: NSLocalizedString(@"Invalid file path URL to open.", @"") }];
		return nil;
	}

	git_repository *r;
	int gitError = git_repository_open(&r, localFileURL.path.fileSystemRepresentation);
	if (gitError < GIT_OK) {
		if (error != NULL) *error = [NSError git_errorFor:gitError description:@"Failed to open repository at URL %@.", localFileURL];
		return nil;
	}

	return [self initWithGitRepository:r];
}


typedef void(^GTTransferProgressBlock)(const git_transfer_progress *progress);

static void checkoutProgressCallback(const char *path, size_t completedSteps, size_t totalSteps, void *payload) {
	if (payload == NULL) return;
	void (^block)(NSString *, NSUInteger, NSUInteger) = (__bridge id)payload;
	NSString *nsPath = (path != NULL ? [NSString stringWithUTF8String:path] : nil);
	block(nsPath, completedSteps, totalSteps);
}

static int transferProgressCallback(const git_transfer_progress *progress, void *payload) {
	if (payload == NULL) return 0;
	struct GTClonePayload *pld = payload;
	if (pld->transferProgressBlock == NULL) return 0;
	pld->transferProgressBlock(progress);
	return 0;
}

struct GTClonePayload {
	// credProvider must be first for compatibility with GTCredentialAcquireCallbackInfo
	__unsafe_unretained GTCredentialProvider *credProvider;
	__unsafe_unretained GTTransferProgressBlock transferProgressBlock;
};

+ (id)cloneFromURL:(NSURL *)originURL toWorkingDirectory:(NSURL *)workdirURL options:(NSDictionary *)options error:(NSError **)error transferProgressBlock:(void (^)(const git_transfer_progress *))transferProgressBlock checkoutProgressBlock:(void (^)(NSString *path, NSUInteger completedSteps, NSUInteger totalSteps))checkoutProgressBlock {

	git_clone_options cloneOptions = GIT_CLONE_OPTIONS_INIT;

	NSNumber *bare = options[GTRepositoryCloneOptionsBare];
	cloneOptions.bare = (bare == nil ? 0 : bare.boolValue);

	NSNumber *transportFlags = options[GTRepositoryCloneOptionsTransportFlags];
	cloneOptions.ignore_cert_errors = (transportFlags == nil ? 0 : 1);

	NSNumber *checkout = options[GTRepositoryCloneOptionsCheckout];
	BOOL withCheckout = (checkout == nil ? YES : checkout.boolValue);

	if (withCheckout) {
		git_checkout_opts checkoutOptions = GIT_CHECKOUT_OPTS_INIT;
		checkoutOptions.checkout_strategy = GIT_CHECKOUT_SAFE_CREATE;
		checkoutOptions.progress_cb = checkoutProgressCallback;
		checkoutOptions.progress_payload = (__bridge void *)checkoutProgressBlock;
		cloneOptions.checkout_opts = checkoutOptions;
	}

	struct GTClonePayload payload;
	cloneOptions.remote_callbacks.version = GIT_REMOTE_CALLBACKS_VERSION;

	GTCredentialProvider *provider = options[GTRepositoryCloneOptionsCredentialProvider];
	if (provider) {
		payload.credProvider = provider;
		cloneOptions.remote_callbacks.credentials = GTCredentialAcquireCallback;
	}

	payload.transferProgressBlock = transferProgressBlock;

	cloneOptions.remote_callbacks.transfer_progress = transferProgressCallback;
	cloneOptions.remote_callbacks.payload = &payload;

	// If our originURL is local, convert to a path before handing down.
	const char *remoteURL = NULL;
	if (originURL.isFileURL) {
		remoteURL = originURL.path.fileSystemRepresentation;
	} else {
		remoteURL = originURL.absoluteString.UTF8String;
	}
	const char *workingDirectoryPath = workdirURL.path.fileSystemRepresentation;
	git_repository *repository;
	int gitError = git_clone(&repository, remoteURL, workingDirectoryPath, &cloneOptions);
	if (gitError < GIT_OK) {
		if (error != NULL) *error = [NSError git_errorFor:gitError description:@"Failed to clone repository from %@ to %@", originURL, workdirURL];
		return nil;
	}

	return [[self alloc] initWithGitRepository:repository];
}

- (id)lookupObjectByRevspec:(NSString *)spec error:(NSError **)error {
	git_object *obj;
	int gitError = git_revparse_single(&obj, self.git_repository, spec.UTF8String);
	if (gitError < GIT_OK) {
		if (error != NULL) *error = [NSError git_errorFor:gitError description:@"Failed to lookup object by refspec %@.", spec];
		return nil;
	}
	return [GTObject objectWithObj:obj inRepository:self];
}

- (GTReference *)headReferenceWithError:(NSError **)error {
	git_reference *headRef;
	int gitError = git_repository_head(&headRef, self.git_repository);
	if (gitError != GIT_OK) {
		if (error != NULL) *error = [NSError git_errorFor:gitError description:@"Failed to get HEAD"];
		return nil;
	}

	return [[GTReference alloc] initWithGitReference:headRef repository:self];
}

typedef void (^GTRepositoryBranchEnumerationBlock)(GTBranch *branch, BOOL *stop);

struct GTRepositoryBranchEnumerationInfo {
    __unsafe_unretained GTRepository *myself;
    __unsafe_unretained GTRepositoryBranchEnumerationBlock block;
};

int GTRepositoryForeachBranchCallback(const char *name, git_branch_t type, void *payload) {
    struct GTRepositoryBranchEnumerationInfo *info = payload;

	GTBranch *branch = [GTBranch branchByLookingUpBranchNamed:@(name) inRepository:info->myself error:NULL];
	if (!branch) return -1;

    BOOL stop = NO;
    info->block(branch, &stop);

    return stop == YES ? -1 : 0;
}

- (BOOL)enumerateBranchesWithType:(GTBranchType)type error:(NSError **)error usingBlock:(GTRepositoryBranchEnumerationBlock)block {
    struct GTRepositoryBranchEnumerationInfo info = { .myself = self, .block = block };
    int gitError = git_branch_foreach(self.git_repository, type, GTRepositoryForeachBranchCallback, &info);
    if (gitError != GIT_OK) {
        if (error) *error = [NSError git_errorFor:gitError description:@"Branch enumeration failed"];
        return NO;
    }

    return YES;
}

- (NSArray *)localBranchesWithError:(NSError **)error {
	NSMutableArray *localBranches = [NSMutableArray array];
	BOOL success = [self enumerateBranchesWithType:GTBranchTypeLocal error:error usingBlock:^(GTBranch *branch, BOOL *stop) {
		[localBranches addObject:branch];
	}];

	if (success != YES) return nil;

	return [localBranches copy];
}

- (NSArray *)remoteBranchesWithError:(NSError **)error {
	NSMutableArray *remoteBranches = [NSMutableArray array];
	BOOL success = [self enumerateBranchesWithType:GTBranchTypeRemote error:error usingBlock:^(GTBranch *branch, BOOL *stop) {
		if (![branch.shortName isEqualToString:@"HEAD"])
			[remoteBranches addObject:branch];
	}];

	if (success != YES) return nil;

	return [remoteBranches copy];
}

- (NSArray *)branchesWithPrefix:(NSString *)prefix error:(NSError **)error {
	NSArray *references = [self referenceNamesWithError:error];
	if (references == nil) return nil;

	NSMutableArray *branches = [NSMutableArray array];
	for (NSString *refName in references) {
		if ([refName hasPrefix:prefix]) {
			GTBranch *b = [GTBranch branchWithReferenceNamed:refName inRepository:self error:error];
			if (b != nil) [branches addObject:b];
		}
	}

	return branches;
}

- (NSArray *)allBranchesWithError:(NSError **)error {
	NSMutableArray *allBranches = [NSMutableArray array];
	NSArray *localBranches = [self localBranchesWithError:error];
	NSArray *remoteBranches = [self remoteBranchesWithError:error];
	if (localBranches == nil || remoteBranches == nil) return nil;

	[allBranches addObjectsFromArray:localBranches];

	// we want to add the remote branches that we don't already have as a local branch
	NSMutableDictionary *shortNamesToBranches = [NSMutableDictionary dictionary];
	for (GTBranch *branch in localBranches) {
		[shortNamesToBranches setObject:branch forKey:branch.shortName];
	}

	for (GTBranch *branch in remoteBranches) {
		GTBranch *localBranch = [shortNamesToBranches objectForKey:branch.shortName];
		if (localBranch == nil) {
			[allBranches addObject:branch];
		}
	}

    return allBranches;
}

struct GTRepositoryTagEnumerationInfo {
	__unsafe_unretained GTRepository *myself;
	__unsafe_unretained GTRepositoryTagEnumerationBlock block;
};

static int GTRepositoryForeachTagCallback(const char *name, git_oid *oid, void *payload) {
	struct GTRepositoryTagEnumerationInfo *info = payload;
	GTTag *tag = [GTTag lookupWithOID:[GTOID oidWithGitOid:oid] inRepository:info->myself error:NULL];

	BOOL stop = NO;
	info->block(tag, &stop);

	return stop ? GIT_EUSER : 0;
}

- (BOOL)enumerateTags:(NSError **)error block:(GTRepositoryTagEnumerationBlock)block {
	NSParameterAssert(block != nil);

	struct GTRepositoryTagEnumerationInfo payload = {
		.myself = self,
		.block = block,
	};
	int gitError = git_tag_foreach(self.git_repository, GTRepositoryForeachTagCallback, &payload);
	if (gitError != GIT_OK && gitError != GIT_EUSER) {
		if (error != NULL) *error = [NSError git_errorFor:gitError description:@"Failed to enumerate tags"];
		return NO;
	}

	return YES;
}

- (NSArray *)allTagsWithError:(NSError **)error {
	NSMutableArray *tagArray = [NSMutableArray array];
	BOOL success = [self enumerateTags:error block:^(GTTag *tag, BOOL *stop) {
		[tagArray addObject:tag];
	}];
	return success == YES ? tagArray : nil;
}

- (NSUInteger)numberOfCommitsInCurrentBranch:(NSError **)error {
	GTBranch *currentBranch = [self currentBranchWithError:error];
	if (currentBranch == nil) return NSNotFound;

	return [currentBranch numberOfCommitsWithError:error];
}

- (GTBranch *)createBranchNamed:(NSString *)name fromReference:(GTReference *)ref error:(NSError **)error {
	// make sure the ref is up to date before we branch off it, otherwise we could branch off an older sha
	ref = [ref reloadedReferenceWithError:error];
	if (ref == nil) return nil;
	
	GTReference *newRef = [GTReference referenceByCreatingReferenceNamed:[NSString stringWithFormat:@"%@%@", [GTBranch localNamePrefix], name] fromReferenceTarget:[ref.resolvedTarget SHA] inRepository:self error:error];
	if (newRef == nil) return nil;

	return [GTBranch branchWithReference:newRef];
}

- (BOOL)isEmpty {
	return (BOOL) git_repository_is_empty(self.git_repository);
}

- (GTBranch *)currentBranchWithError:(NSError **)error {
	GTReference *head = [self headReferenceWithError:error];
	if (head == nil) return nil;

	return [GTBranch branchWithReference:head];
}

- (NSArray *)localCommitsRelativeToRemoteBranch:(GTBranch *)remoteBranch error:(NSError **)error {
	GTBranch *localBranch = [self currentBranchWithError:error];
	if (localBranch == nil) return nil;

	return [localBranch uniqueCommitsRelativeToBranch:remoteBranch error:error];
}

- (NSArray *)referenceNamesWithError:(NSError **)error {
	git_strarray array;
	int gitError = git_reference_list(&array, self.git_repository);
	if (gitError < GIT_OK) {
		if (error != NULL) *error = [NSError git_errorFor:gitError description:@"Failed to list all references."];
		return nil;
	}

	NSArray *referenceNames = [NSArray git_arrayWithStrarray:array];

	git_strarray_free(&array);

	return referenceNames;
}

- (BOOL)enumerateReferencesWithError:(NSError **)error usingBlock:(void (^)(GTReference *reference, NSError *error, BOOL *stop))block {
	NSArray *references = [self referenceNamesWithError:error];
	if (!references) return NO;

	for (NSString *refName in references) {
		NSError *refError;
		BOOL stop = NO;

		GTReference *ref = [GTReference referenceByLookingUpReferenceNamed:refName inRepository:self error:&refError];

		block(ref, refError, &stop);

		if (stop == YES) break;
	}
	return YES;
}

- (NSURL *)workingDirectoryURL {
	const char *path = git_repository_workdir(self.git_repository);
	// bare repository, you may be looking for gitDirectoryURL
	if (path == NULL) return nil;

	return [NSURL fileURLWithPath:@(path) isDirectory:YES];
}

- (NSURL *)gitDirectoryURL {
	const char *path = git_repository_path(self.git_repository);
	if (path == NULL) return nil;

	return [NSURL fileURLWithPath:@(path) isDirectory:YES];
}

- (NSURL *)displayURL {
	return (self.isBare == YES ? self.gitDirectoryURL : self.workingDirectoryURL);
}

- (BOOL)isBare {
	return (BOOL)git_repository_is_bare(self.git_repository);
}

- (BOOL)isHEADDetached {
	return (BOOL)git_repository_head_detached(self.git_repository);
}

- (BOOL)isHEADUnborn {
	return (BOOL)git_repository_head_unborn(self.git_repository);
}

- (BOOL)resetToCommit:(GTCommit *)commit withResetType:(GTRepositoryResetType)resetType error:(NSError **)error {
    NSParameterAssert(commit != nil);

    int result = git_reset(self.git_repository, commit.git_object, (git_reset_t)resetType);
    if (result == GIT_OK) return YES;

    if (error != NULL) *error = [NSError git_errorFor:result description:@"Failed to reset repository to commit %@.", commit.SHA];

    return NO;
}

- (NSString *)preparedMessageWithError:(NSError **)error {
	void (^setErrorFromCode)(int) = ^(int errorCode) {
		if (errorCode == 0 || errorCode == GIT_ENOTFOUND) {
			// Not an error.
			return;
		}

		if (error != NULL) {
			*error = [NSError git_errorFor:errorCode description:@"Failed to read prepared message."];
		}
	};

	int errorCode = git_repository_message(NULL, 0, self.git_repository);
	if (errorCode <= 0) {
		setErrorFromCode(errorCode);
		return nil;
	}

	size_t size = (size_t)errorCode;
	if (size == 1) {
		// This is just the NUL terminator. The message must be an empty string.
		return @"";
	}

	void *bytes = malloc(size);
	if (bytes == nil) return nil;

	// Although documented to return the size of the read data, this function
	// actually returns the full size of the message, which may not match what
	// gets copied into `bytes` (like if the file changed since we checked it
	// originally). So we don't really care about that number except for error
	// checking.
	//
	// See libgit2/libgit2#1519.
	errorCode = git_repository_message(bytes, size, self.git_repository);
	if (errorCode <= 0) {
		setErrorFromCode(errorCode);
		free(bytes);
		return nil;
	}

	NSString *message = [[NSString alloc] initWithBytesNoCopy:bytes length:size - 1 encoding:NSUTF8StringEncoding freeWhenDone:YES];
	if (message == nil) {
		free(bytes);
	}

	return message;
}

- (GTCommit *)mergeBaseBetweenFirstOID:(GTOID *)firstOID secondOID:(GTOID *)secondOID error:(NSError **)error {
	NSParameterAssert(firstOID != nil);
	NSParameterAssert(secondOID != nil);

	git_oid mergeBase;
	int errorCode = git_merge_base(&mergeBase, self.git_repository, firstOID.git_oid, secondOID.git_oid);
	if (errorCode < GIT_OK) {
		if (error != NULL) *error = [NSError git_errorFor:errorCode description:@"Failed to find merge base between commits %@ and %@.", firstOID.SHA, secondOID.SHA];
		return nil;
	}

	return [GTCommit lookupWithOID:[GTOID oidWithGitOid:&mergeBase] inRepository:self error:error];
}

- (GTObjectDatabase *)objectDatabaseWithError:(NSError **)error {
	return [[GTObjectDatabase alloc] initWithRepository:self error:error];
}

- (GTConfiguration *)configurationWithError:(NSError **)error {
	git_config *config = NULL;
	int gitError = git_repository_config(&config, self.git_repository);
	if (gitError != GIT_OK) {
		if (error != NULL) *error = [NSError git_errorFor:gitError description:@"Failed to get config for repository."];
		return nil;
	}

	return [[GTConfiguration alloc] initWithGitConfig:config repository:self];
}

- (GTIndex *)indexWithError:(NSError **)error {
	git_index *index = NULL;
	int gitError = git_repository_index(&index, self.git_repository);
	if (gitError != GIT_OK) {
		if (error != NULL) *error = [NSError git_errorFor:gitError description:@"Failed to get index for repository."];
		return NO;
	}

	return [[GTIndex alloc] initWithGitIndex:index repository:self];
}

#pragma mark Submodules

static int submoduleEnumerationCallback(git_submodule *git_submodule, const char *name, void *payload) {
	GTRepositorySubmoduleEnumerationInfo *info = payload;

	GTSubmodule *submodule = [[GTSubmodule alloc] initWithGitSubmodule:git_submodule parentRepository:info->parentRepository];

	BOOL stop = NO;
	info->block(submodule, &stop);
	if (stop) return 1;

	if (info->recursive) {
		[[submodule submoduleRepository:NULL] enumerateSubmodulesRecursively:YES usingBlock:info->block];
	}

	return 0;
}

- (BOOL)reloadSubmodules:(NSError **)error {
	int gitError = git_submodule_reload_all(self.git_repository);
	if (gitError != GIT_OK) {
		if (error != NULL) *error = [NSError git_errorFor:gitError description:@"Failed to reload submodules."];
		return NO;
	}

	return YES;
}

- (void)enumerateSubmodulesRecursively:(BOOL)recursive usingBlock:(void (^)(GTSubmodule *submodule, BOOL *stop))block {
	NSParameterAssert(block != nil);

	// Enumeration is synchronous, so it's okay for the objects here to be
	// unretained for the duration.
	GTRepositorySubmoduleEnumerationInfo info = {
		.recursive = recursive,
		.parentRepository = self,
		.block = block
	};

	git_submodule_foreach(self.git_repository, &submoduleEnumerationCallback, &info);
}

- (GTSubmodule *)submoduleWithName:(NSString *)name error:(NSError **)error {
	NSParameterAssert(name != nil);

	git_submodule *submodule;
	int gitError = git_submodule_lookup(&submodule, self.git_repository, name.UTF8String);
	if (gitError != GIT_OK) {
		if (error != NULL) *error = [NSError git_errorFor:gitError description:@"Failed to look up submodule %@.", name];
		return nil;
	}

	return [[GTSubmodule alloc] initWithGitSubmodule:submodule parentRepository:self];
}

#pragma mark User

- (GTSignature *)userSignatureForNow {
	GTConfiguration *configuration = [self configurationWithError:NULL];
	NSString *name = [configuration stringForKey:@"user.name"];
	if (name == nil) {
		name = NSFullUserName() ?: NSUserName() ?: @"Nobody";
	}

	NSString *email = [configuration stringForKey:@"user.email"];
	if (email == nil) {
		NSString *username = NSUserName() ?: @"nobody";
		NSString *domain = NSProcessInfo.processInfo.hostName ?: @"nowhere.local";
		email = [NSString stringWithFormat:@"%@@%@", username, domain];
	}

	return [[GTSignature alloc] initWithName:name email:email time:[NSDate date]];
}

<<<<<<< HEAD
#pragma mark Tagging

- (BOOL)createLightweightTagNamed:(NSString *)tagName target:(GTObject *)target error:(NSError **)error {
	NSParameterAssert(tagName != nil);
	NSParameterAssert(target != nil);

	git_oid oid;
	int gitError = git_tag_create_lightweight(&oid, self.git_repository, tagName.UTF8String, target.git_object, 0);
	if (gitError != GIT_OK) {
		if (error != NULL) *error = [NSError git_errorFor:gitError description:@"Cannot create lightweight tag"];
		return NO;
	}

	return YES;
}

- (GTOID *)OIDByCreatingTagNamed:(NSString *)tagName target:(GTObject *)theTarget tagger:(GTSignature *)theTagger message:(NSString *)theMessage error:(NSError **)error {
	git_oid oid;
	int gitError = git_tag_create(&oid, self.git_repository, [tagName UTF8String], theTarget.git_object, theTagger.git_signature, [theMessage UTF8String], 0);
	if (gitError != GIT_OK) {
		if (error != NULL) *error = [NSError git_errorFor:gitError description:@"Failed to create tag in repository"];
		return nil;
	}

	return [GTOID oidWithGitOid:&oid];
}

- (GTTag *)createTagNamed:(NSString *)tagName target:(GTObject *)theTarget tagger:(GTSignature *)theTagger message:(NSString *)theMessage error:(NSError **)error {
	GTOID *oid = [self OIDByCreatingTagNamed:tagName target:theTarget tagger:theTagger message:theMessage error:error];
	return (oid ? [GTTag lookupWithOID:oid inRepository:self error:error] : nil);
}

=======
>>>>>>> b373d5d2
#pragma mark Checkout

// The type of block passed to -checkout:strategy:progressBlock:notifyBlock:notifyFlags:error: for progress reporting
typedef void (^GTCheckoutProgressBlock)(NSString *path, NSUInteger completedSteps, NSUInteger totalSteps);

// The type of block passed to -checkout:strategy:progressBlock:notifyBlock:notifyFlags:error: for notification reporting
typedef int  (^GTCheckoutNotifyBlock)(GTCheckoutNotifyFlags why, NSString *path, GTDiffFile *baseline, GTDiffFile *target, GTDiffFile *workdir);

static int checkoutNotifyCallback(git_checkout_notify_t why, const char *path, const git_diff_file *baseline, const git_diff_file *target, const git_diff_file *workdir, void *payload) {
	if (payload == NULL) return 0;
	GTCheckoutNotifyBlock block = (__bridge id)payload;
	NSString *nsPath = (path != NULL ? @(path) : nil);
	GTDiffFile *gtBaseline = (baseline != NULL ? [[GTDiffFile alloc] initWithGitDiffFile:*baseline] : nil);
	GTDiffFile *gtTarget = (target != NULL ? [[GTDiffFile alloc] initWithGitDiffFile:*target] : nil);
	GTDiffFile *gtWorkdir = (workdir != NULL ? [[GTDiffFile alloc] initWithGitDiffFile:*workdir] : nil);
	return block((GTCheckoutNotifyFlags)why, nsPath, gtBaseline, gtTarget, gtWorkdir);
}

- (BOOL)moveHEADToReference:(GTReference *)reference error:(NSError **)error {
	NSParameterAssert(reference != nil);
	
	int gitError = git_repository_set_head(self.git_repository, reference.name.UTF8String);
	if (gitError != GIT_OK) {
		if (error != NULL) *error = [NSError git_errorFor:gitError description:@"Failed to move HEAD to reference %@", reference.name];
	}
	
	return gitError == GIT_OK;
}

- (BOOL)moveHEADToCommit:(GTCommit *)commit error:(NSError **)error {
	NSParameterAssert(commit != nil);
	
	int gitError = git_repository_set_head_detached(self.git_repository, commit.OID.git_oid);
	if (gitError != GIT_OK) {
		if (error != NULL) *error = [NSError git_errorFor:gitError description:@"Failed to move HEAD to commit %@", commit.SHA];
	}
	
	return gitError == GIT_OK;
}

- (BOOL)performCheckoutWithStrategy:(GTCheckoutStrategyType)strategy notifyFlags:(GTCheckoutNotifyFlags)notifyFlags error:(NSError **)error progressBlock:(GTCheckoutProgressBlock)progressBlock notifyBlock:(GTCheckoutNotifyBlock)notifyBlock {
	
	git_checkout_opts checkoutOptions = GIT_CHECKOUT_OPTS_INIT;
	
	checkoutOptions.checkout_strategy = strategy;
	checkoutOptions.progress_cb = checkoutProgressCallback;
	checkoutOptions.progress_payload = (__bridge void *)progressBlock;
	
	checkoutOptions.notify_cb = checkoutNotifyCallback;
	checkoutOptions.notify_flags = notifyFlags;
	checkoutOptions.notify_payload = (__bridge void *)notifyBlock;
	
	int gitError = git_checkout_head(self.git_repository, &checkoutOptions);
	if (gitError < GIT_OK) {
		if (error != NULL) *error = [NSError git_errorFor:gitError description:@"Failed to checkout tree."];
	}
	
	return gitError == GIT_OK;
}

- (BOOL)checkoutCommit:(GTCommit *)targetCommit strategy:(GTCheckoutStrategyType)strategy notifyFlags:(GTCheckoutNotifyFlags)notifyFlags error:(NSError **)error progressBlock:(GTCheckoutProgressBlock)progressBlock notifyBlock:(GTCheckoutNotifyBlock)notifyBlock {
	BOOL success = [self moveHEADToCommit:targetCommit error:error];
	if (success == NO) return NO;
	
	return [self performCheckoutWithStrategy:strategy notifyFlags:notifyFlags error:error progressBlock:progressBlock notifyBlock:notifyBlock];
}

- (BOOL)checkoutReference:(GTReference *)targetReference strategy:(GTCheckoutStrategyType)strategy notifyFlags:(GTCheckoutNotifyFlags)notifyFlags error:(NSError **)error progressBlock:(GTCheckoutProgressBlock)progressBlock notifyBlock:(GTCheckoutNotifyBlock)notifyBlock {
	BOOL success = [self moveHEADToReference:targetReference error:error];
	if (success == NO) return NO;
	
	return [self performCheckoutWithStrategy:strategy notifyFlags:notifyFlags error:error progressBlock:progressBlock notifyBlock:notifyBlock];
}

- (BOOL)checkoutCommit:(GTCommit *)target strategy:(GTCheckoutStrategyType)strategy error:(NSError **)error progressBlock:(GTCheckoutProgressBlock)progressBlock {
	return [self checkoutCommit:target strategy:strategy notifyFlags:GTCheckoutNotifyNone error:error progressBlock:progressBlock notifyBlock:nil];
}

- (BOOL)checkoutReference:(GTReference *)target strategy:(GTCheckoutStrategyType)strategy error:(NSError **)error progressBlock:(GTCheckoutProgressBlock)progressBlock {
	return [self checkoutReference:target strategy:strategy notifyFlags:GTCheckoutNotifyNone error:error progressBlock:progressBlock notifyBlock:nil];
}

@end<|MERGE_RESOLUTION|>--- conflicted
+++ resolved
@@ -662,41 +662,6 @@
 	return [[GTSignature alloc] initWithName:name email:email time:[NSDate date]];
 }
 
-<<<<<<< HEAD
-#pragma mark Tagging
-
-- (BOOL)createLightweightTagNamed:(NSString *)tagName target:(GTObject *)target error:(NSError **)error {
-	NSParameterAssert(tagName != nil);
-	NSParameterAssert(target != nil);
-
-	git_oid oid;
-	int gitError = git_tag_create_lightweight(&oid, self.git_repository, tagName.UTF8String, target.git_object, 0);
-	if (gitError != GIT_OK) {
-		if (error != NULL) *error = [NSError git_errorFor:gitError description:@"Cannot create lightweight tag"];
-		return NO;
-	}
-
-	return YES;
-}
-
-- (GTOID *)OIDByCreatingTagNamed:(NSString *)tagName target:(GTObject *)theTarget tagger:(GTSignature *)theTagger message:(NSString *)theMessage error:(NSError **)error {
-	git_oid oid;
-	int gitError = git_tag_create(&oid, self.git_repository, [tagName UTF8String], theTarget.git_object, theTagger.git_signature, [theMessage UTF8String], 0);
-	if (gitError != GIT_OK) {
-		if (error != NULL) *error = [NSError git_errorFor:gitError description:@"Failed to create tag in repository"];
-		return nil;
-	}
-
-	return [GTOID oidWithGitOid:&oid];
-}
-
-- (GTTag *)createTagNamed:(NSString *)tagName target:(GTObject *)theTarget tagger:(GTSignature *)theTagger message:(NSString *)theMessage error:(NSError **)error {
-	GTOID *oid = [self OIDByCreatingTagNamed:tagName target:theTarget tagger:theTagger message:theMessage error:error];
-	return (oid ? [GTTag lookupWithOID:oid inRepository:self error:error] : nil);
-}
-
-=======
->>>>>>> b373d5d2
 #pragma mark Checkout
 
 // The type of block passed to -checkout:strategy:progressBlock:notifyBlock:notifyFlags:error: for progress reporting

//
//  GTIndexSpec.m
//  ObjectiveGitFramework
//
//  Created by Josh Abernathy on 5/10/13.
//  Copyright (c) 2013 GitHub, Inc. All rights reserved.
//

#import "GTIndex.h"

SpecBegin(GTIndex)

__block GTRepository *repository;
__block GTIndex *index;

beforeEach(^{
<<<<<<< HEAD
	NSURL *indexURL = [self.testAppFixtureRepository.gitDirectoryURL URLByAppendingPathComponent:@"index"];
	index = [[GTIndex alloc] initWithFileURL:indexURL error:NULL];
=======
	repository = self.bareFixtureRepository;

	NSURL *indexURL = [repository.gitDirectoryURL URLByAppendingPathComponent:@"index"];
	index = [GTIndex indexWithFileURL:indexURL repository:self.bareFixtureRepository error:NULL];
>>>>>>> 22a3445a
	expect(index).notTo.beNil();

	BOOL success = [index refresh:NULL];
	expect(success).to.beTruthy();
});

<<<<<<< HEAD
it(@"can count the entries", ^{
	expect(index.entryCount).to.equal(24);
=======
it(@"should count the entries", ^{
	expect(index.entryCount).to.equal(2);
>>>>>>> 22a3445a
});

it(@"should clear all entries", ^{
	[index clear];
	expect(index.entryCount).to.equal(0);
});

it(@"should read entry properties", ^{
	GTIndexEntry *entry = [index entryAtIndex:0];
	expect(entry).notTo.beNil();
	expect(entry.path).to.equal(@".gitignore");
	expect(entry.staged).to.beFalsy();
});

<<<<<<< HEAD
it(@"can write to the repository and return a tree", ^{
	GTRepository *repository = self.testAppFixtureRepository;
=======
it(@"should write to the repository and return a tree", ^{
	GTRepository *repository = self.bareFixtureRepository;
>>>>>>> 22a3445a
	GTIndex *index = [repository indexWithError:NULL];
	GTTree *tree = [index writeTree:NULL];
	expect(tree).notTo.beNil();
	expect(tree.entryCount).to.equal(23);
	expect(tree.repository).to.equal(repository);
});

it(@"should write to a specific repository and return a tree", ^{
	GTRepository *repository = self.bareFixtureRepository;
	NSArray *branches = [repository allBranchesWithError:NULL];
	GTCommit *masterCommit = [branches[0] targetCommitAndReturnError:NULL];
	GTCommit *packedCommit = [branches[1] targetCommitAndReturnError:NULL];
	
	expect(masterCommit).notTo.beNil();
	expect(packedCommit).notTo.beNil();
		
	GTIndex *index = [masterCommit.tree merge:packedCommit.tree ancestor:NULL error:NULL];
	GTTree *mergedTree = [index writeTreeToRepository:repository error:NULL];
	
	expect(index).notTo.beNil();
	expect(mergedTree).notTo.beNil();
	expect(mergedTree.entryCount).to.equal(5);
	expect(mergedTree.repository).to.equal(repository);
});

it(@"should create an index in memory", ^{
	GTIndex *memoryIndex = [GTIndex inMemoryIndexWithRepository:repository error:NULL];
	expect(memoryIndex).notTo.beNil();
	expect(memoryIndex.fileURL).to.beNil();
});

it(@"should add the contents of a tree", ^{
	GTCommit *headCommit = [repository lookUpObjectByRevParse:@"HEAD" error:NULL];
	expect(headCommit).notTo.beNil();

	GTTree *headTree = headCommit.tree;
	expect(headTree.entryCount).to.beGreaterThan(0);

	GTIndex *memoryIndex = [GTIndex inMemoryIndexWithRepository:index.repository error:NULL];
	expect(memoryIndex).notTo.beNil();
	expect(memoryIndex.entryCount).to.equal(0);

	BOOL success = [memoryIndex addContentsOfTree:headTree error:NULL];
	expect(success).to.beTruthy();

	[headTree enumerateEntriesWithOptions:GTTreeEnumerationOptionPre error:NULL block:^(GTTreeEntry *treeEntry, NSString *root, BOOL *stop) {
		if (treeEntry.type == GTObjectTypeBlob) {
			NSString *path = [root stringByAppendingString:treeEntry.name];

			GTIndexEntry *indexEntry = [memoryIndex entryWithName:path];
			expect(indexEntry).notTo.beNil();
		}

		return YES;
	}];
});

describe(@"conflict enumeration", ^{
	it(@"should correctly find no conflicts", ^{
		expect(index.hasConflicts).to.beFalsy();
	});
	
	it(@"should immediately return YES when enumerating no conflicts", ^{
		__block BOOL blockRan = NO;
		BOOL enumerationResult = [index enumerateConflictedFilesWithError:NULL usingBlock:^(GTIndexEntry *ancestor, GTIndexEntry *ours, GTIndexEntry *theirs, BOOL *stop) {
			blockRan = YES;
		}];
		expect(enumerationResult).to.beTruthy();
		expect(blockRan).to.beFalsy();
	});
	
	it(@"should correctly report conflicts", ^{
		index = [self.conflictedFixtureRepository indexWithError:NULL];
		expect(index).notTo.beNil();
		expect(index.hasConflicts).to.beTruthy();
	});
	
	it(@"should enumerate conflicts successfully", ^{
		index = [self.conflictedFixtureRepository indexWithError:NULL];
		expect(index).notTo.beNil();
		
		NSError *err = NULL;
		__block NSUInteger count = 0;
		NSArray *expectedPaths = @[ @"TestAppDelegate.h", @"main.m" ];
		BOOL enumerationResult = [index enumerateConflictedFilesWithError:&err usingBlock:^(GTIndexEntry *ancestor, GTIndexEntry *ours, GTIndexEntry *theirs, BOOL *stop) {
			expect(ours.path).to.equal(expectedPaths[count]);
			count ++;
		}];
		
		expect(enumerationResult).to.beTruthy();
		expect(err).to.beNil();
		expect(count).to.equal(2);
	});
});

describe(@"updating pathspecs", ^{
	NSString *fileName = @"REAME_";
	beforeEach(^{
		index = [self.testAppFixtureRepository indexWithError:NULL];
		NSString *filePath = [self.testAppFixtureRepository.fileURL.path stringByAppendingPathComponent:fileName];
		[@"The wild west..." writeToFile:filePath atomically:NO encoding:NSUTF8StringEncoding error:NULL];

		expect(index).toNot.beNil();
		expect([index.repository statusForFile:[NSURL URLWithString:fileName] success:NULL error:NULL]).to.equal(GTFileStatusModifiedInWorktree);
	});
	
	it(@"should update the Index", ^{
		BOOL success = [index updatePathspecs:@[ fileName ] error:NULL passingTest:^(NSString *matchedPathspec, NSString *path, BOOL *stop) {
			expect(matchedPathspec).to.equal(fileName);
			expect(path).to.equal(fileName);
			return YES;
		}];
		
		expect(success).to.beTruthy();
		expect([index.repository statusForFile:[NSURL URLWithString:fileName] success:NULL error:NULL]).to.equal(GTFileStatusModifiedInIndex);
	});
	
	it(@"should skip a specific file", ^{
		BOOL success = [index updatePathspecs:NULL error:NULL passingTest:^(NSString *matchedPathspec, NSString *path, BOOL *stop) {
			if ([path.lastPathComponent isEqualToString:fileName]) {
				return NO;
			} else {
				return YES;
			}
		}];
		
		expect(success).to.beTruthy();
		expect([index.repository statusForFile:[NSURL URLWithString:fileName] success:NULL error:NULL]).to.equal(GTFileStatusModifiedInWorktree);
	});
	
	it(@"should stop be able to stop early", ^{
		NSString *otherFileName = @"TestAppDelegate.h";
		[@"WELP" writeToFile:[self.testAppFixtureRepository.fileURL.path stringByAppendingPathComponent:otherFileName] atomically:NO encoding:NSUTF8StringEncoding error:NULL];
		BOOL success = [index updatePathspecs:NULL error:NULL passingTest:^(NSString *matchedPathspec, NSString *path, BOOL *stop) {
			if ([path.lastPathComponent isEqualToString:fileName]) {
				*stop = YES;
				return YES;
			}
			return YES;
		}];
		
		expect(success).to.beTruthy();
		expect([index.repository statusForFile:[NSURL URLWithString:fileName] success:NULL error:NULL]).to.equal(GTFileStatusModifiedInIndex);
		expect([index.repository statusForFile:[NSURL URLWithString:otherFileName] success:NULL error:NULL]).equal(GTFileStatusModifiedInWorktree);
	});
});

SpecEnd<|MERGE_RESOLUTION|>--- conflicted
+++ resolved
@@ -14,28 +14,18 @@
 __block GTIndex *index;
 
 beforeEach(^{
-<<<<<<< HEAD
-	NSURL *indexURL = [self.testAppFixtureRepository.gitDirectoryURL URLByAppendingPathComponent:@"index"];
-	index = [[GTIndex alloc] initWithFileURL:indexURL error:NULL];
-=======
 	repository = self.bareFixtureRepository;
 
 	NSURL *indexURL = [repository.gitDirectoryURL URLByAppendingPathComponent:@"index"];
 	index = [GTIndex indexWithFileURL:indexURL repository:self.bareFixtureRepository error:NULL];
->>>>>>> 22a3445a
 	expect(index).notTo.beNil();
 
 	BOOL success = [index refresh:NULL];
 	expect(success).to.beTruthy();
 });
 
-<<<<<<< HEAD
-it(@"can count the entries", ^{
-	expect(index.entryCount).to.equal(24);
-=======
 it(@"should count the entries", ^{
 	expect(index.entryCount).to.equal(2);
->>>>>>> 22a3445a
 });
 
 it(@"should clear all entries", ^{
@@ -50,13 +40,8 @@
 	expect(entry.staged).to.beFalsy();
 });
 
-<<<<<<< HEAD
-it(@"can write to the repository and return a tree", ^{
-	GTRepository *repository = self.testAppFixtureRepository;
-=======
 it(@"should write to the repository and return a tree", ^{
 	GTRepository *repository = self.bareFixtureRepository;
->>>>>>> 22a3445a
 	GTIndex *index = [repository indexWithError:NULL];
 	GTTree *tree = [index writeTree:NULL];
 	expect(tree).notTo.beNil();
@@ -69,13 +54,13 @@
 	NSArray *branches = [repository allBranchesWithError:NULL];
 	GTCommit *masterCommit = [branches[0] targetCommitAndReturnError:NULL];
 	GTCommit *packedCommit = [branches[1] targetCommitAndReturnError:NULL];
-	
+
 	expect(masterCommit).notTo.beNil();
 	expect(packedCommit).notTo.beNil();
-		
+
 	GTIndex *index = [masterCommit.tree merge:packedCommit.tree ancestor:NULL error:NULL];
 	GTTree *mergedTree = [index writeTreeToRepository:repository error:NULL];
-	
+
 	expect(index).notTo.beNil();
 	expect(mergedTree).notTo.beNil();
 	expect(mergedTree.entryCount).to.equal(5);
@@ -118,7 +103,7 @@
 	it(@"should correctly find no conflicts", ^{
 		expect(index.hasConflicts).to.beFalsy();
 	});
-	
+
 	it(@"should immediately return YES when enumerating no conflicts", ^{
 		__block BOOL blockRan = NO;
 		BOOL enumerationResult = [index enumerateConflictedFilesWithError:NULL usingBlock:^(GTIndexEntry *ancestor, GTIndexEntry *ours, GTIndexEntry *theirs, BOOL *stop) {
@@ -127,17 +112,17 @@
 		expect(enumerationResult).to.beTruthy();
 		expect(blockRan).to.beFalsy();
 	});
-	
+
 	it(@"should correctly report conflicts", ^{
 		index = [self.conflictedFixtureRepository indexWithError:NULL];
 		expect(index).notTo.beNil();
 		expect(index.hasConflicts).to.beTruthy();
 	});
-	
+
 	it(@"should enumerate conflicts successfully", ^{
 		index = [self.conflictedFixtureRepository indexWithError:NULL];
 		expect(index).notTo.beNil();
-		
+
 		NSError *err = NULL;
 		__block NSUInteger count = 0;
 		NSArray *expectedPaths = @[ @"TestAppDelegate.h", @"main.m" ];
@@ -145,7 +130,7 @@
 			expect(ours.path).to.equal(expectedPaths[count]);
 			count ++;
 		}];
-		
+
 		expect(enumerationResult).to.beTruthy();
 		expect(err).to.beNil();
 		expect(count).to.equal(2);
@@ -162,18 +147,18 @@
 		expect(index).toNot.beNil();
 		expect([index.repository statusForFile:[NSURL URLWithString:fileName] success:NULL error:NULL]).to.equal(GTFileStatusModifiedInWorktree);
 	});
-	
+
 	it(@"should update the Index", ^{
 		BOOL success = [index updatePathspecs:@[ fileName ] error:NULL passingTest:^(NSString *matchedPathspec, NSString *path, BOOL *stop) {
 			expect(matchedPathspec).to.equal(fileName);
 			expect(path).to.equal(fileName);
 			return YES;
 		}];
-		
+
 		expect(success).to.beTruthy();
 		expect([index.repository statusForFile:[NSURL URLWithString:fileName] success:NULL error:NULL]).to.equal(GTFileStatusModifiedInIndex);
 	});
-	
+
 	it(@"should skip a specific file", ^{
 		BOOL success = [index updatePathspecs:NULL error:NULL passingTest:^(NSString *matchedPathspec, NSString *path, BOOL *stop) {
 			if ([path.lastPathComponent isEqualToString:fileName]) {
@@ -182,11 +167,11 @@
 				return YES;
 			}
 		}];
-		
+
 		expect(success).to.beTruthy();
 		expect([index.repository statusForFile:[NSURL URLWithString:fileName] success:NULL error:NULL]).to.equal(GTFileStatusModifiedInWorktree);
 	});
-	
+
 	it(@"should stop be able to stop early", ^{
 		NSString *otherFileName = @"TestAppDelegate.h";
 		[@"WELP" writeToFile:[self.testAppFixtureRepository.fileURL.path stringByAppendingPathComponent:otherFileName] atomically:NO encoding:NSUTF8StringEncoding error:NULL];
@@ -197,7 +182,7 @@
 			}
 			return YES;
 		}];
-		
+
 		expect(success).to.beTruthy();
 		expect([index.repository statusForFile:[NSURL URLWithString:fileName] success:NULL error:NULL]).to.equal(GTFileStatusModifiedInIndex);
 		expect([index.repository statusForFile:[NSURL URLWithString:otherFileName] success:NULL error:NULL]).equal(GTFileStatusModifiedInWorktree);

//
//  GTRepositorySpec.m
//  ObjectiveGitFramework
//
//  Created by Justin Spahr-Summers on 2013-04-29.
//  Copyright (c) 2013 GitHub, Inc. All rights reserved.
//

#import "GTRepository.h"
#import "GTRepository+Committing.h"

SpecBegin(GTRepository)

__block GTRepository *repository;

beforeEach(^{
	repository = self.testAppFixtureRepository;
	expect(repository).notTo.beNil();
});

describe(@"+initializeEmptyRepositoryAtFileURL:bare:error:", ^{
	it(@"should initialize a repository with a working directory by default", ^{
		NSURL *newRepoURL = [self.tempDirectoryFileURL URLByAppendingPathComponent:@"init-repo"];

		GTRepository *repository = [GTRepository initializeEmptyRepositoryAtFileURL:newRepoURL bare:NO error:NULL];
		expect(repository).notTo.beNil();
		expect(repository.gitDirectoryURL).notTo.beNil();
		expect(repository.bare).to.beFalsy();
	});

	it(@"should initialize a bare repository", ^{
		NSURL *newRepoURL = [self.tempDirectoryFileURL URLByAppendingPathComponent:@"init-repo.git"];

		GTRepository *repository = [GTRepository initializeEmptyRepositoryAtFileURL:newRepoURL bare:YES error:NULL];
		expect(repository).notTo.beNil();
		expect(repository.gitDirectoryURL).notTo.beNil();
		return repository;
		expect(repository.bare).to.beTruthy();
	});
});

describe(@"+repositoryWithURL:error:", ^{
	it(@"should fail to initialize non-existent repos", ^{
		NSError *error = nil;
		GTRepository *badRepo = [GTRepository repositoryWithURL:[NSURL fileURLWithPath:@"fake/1235"] error:&error];
		expect(badRepo).to.beNil();
		expect(error).notTo.beNil();
		expect(error.domain).to.equal(GTGitErrorDomain);
		expect(error.code).to.equal(GIT_ENOTFOUND);
	});
});

describe(@"+cloneFromURL:toWorkingDirectory:options:error:transferProgressBlock:checkoutProgressBlock:", ^{
	__block BOOL transferProgressCalled = NO;
	__block BOOL checkoutProgressCalled = NO;
	__block void (^transferProgressBlock)(const git_transfer_progress *);
	__block void (^checkoutProgressBlock)(NSString *, NSUInteger, NSUInteger);
	__block NSURL *originURL;
	__block NSURL *workdirURL;

	// TODO: Make real remote tests using a repo somewhere

	beforeEach(^{
		transferProgressCalled = NO;
		checkoutProgressCalled = NO;
		transferProgressBlock = ^(const git_transfer_progress *progress) {
            transferProgressCalled = YES;
        };
		checkoutProgressBlock = ^(NSString *path, NSUInteger completedSteps, NSUInteger totalSteps) {
            checkoutProgressCalled = YES;
        };

		workdirURL = [self.tempDirectoryFileURL URLByAppendingPathComponent:@"temp-repo"];
	});

	describe(@"with local repositories", ^{
		beforeEach(^{
			originURL = self.bareFixtureRepository.gitDirectoryURL;
		});

		it(@"should handle normal clones", ^{
			NSError *error = nil;
			repository = [GTRepository cloneFromURL:originURL toWorkingDirectory:workdirURL options:@{ GTRepositoryCloneOptionsCloneLocal: @YES } error:&error transferProgressBlock:transferProgressBlock checkoutProgressBlock:checkoutProgressBlock];
			expect(repository).notTo.beNil();
			expect(error).to.beNil();
			expect(transferProgressCalled).to.beTruthy();
			expect(checkoutProgressCalled).to.beTruthy();

			expect(repository.isBare).to.beFalsy();

			GTReference *head = [repository headReferenceWithError:&error];
			expect(head).notTo.beNil();
			expect(error).to.beNil();
			expect(head.targetSHA).to.equal(@"36060c58702ed4c2a40832c51758d5344201d89a");
			expect(head.referenceType).to.equal(GTReferenceTypeOid);
		});

		it(@"should handle bare clones", ^{
			NSError *error = nil;
			NSDictionary *options = @{ GTRepositoryCloneOptionsBare: @YES, GTRepositoryCloneOptionsCloneLocal: @YES };
			repository = [GTRepository cloneFromURL:originURL toWorkingDirectory:workdirURL options:options error:&error transferProgressBlock:transferProgressBlock checkoutProgressBlock:checkoutProgressBlock];
			expect(repository).notTo.beNil();
			expect(error).to.beNil();
			expect(transferProgressCalled).to.beTruthy();
			expect(checkoutProgressCalled).to.beFalsy();

			expect(repository.isBare).to.beTruthy();

			GTReference *head = [repository headReferenceWithError:&error];
			expect(head).notTo.beNil();
			expect(error).to.beNil();
			expect(head.targetSHA).to.equal(@"36060c58702ed4c2a40832c51758d5344201d89a");
			expect(head.referenceType).to.equal(GTReferenceTypeOid);
		});

		it(@"should have set a valid remote URL", ^{
			NSError *error = nil;
			GTRepository *repo = [GTRepository cloneFromURL:originURL toWorkingDirectory:workdirURL options:nil error:&error transferProgressBlock:transferProgressBlock checkoutProgressBlock:checkoutProgressBlock];
			expect(repo).notTo.beNil();
			expect(error).to.beNil();

			GTRemote *originRemote = [GTRemote remoteWithName:@"origin" inRepository:repo error:&error];
			expect(error).to.beNil();
			expect(originRemote.URLString).to.equal(originURL.path);
		});
	});
});

describe(@"-headReferenceWithError:", ^{
	it(@"should allow HEAD to be looked up", ^{
		NSError *error = nil;
		GTReference *head = [self.bareFixtureRepository headReferenceWithError:&error];
		expect(head).notTo.beNil();
		expect(error).to.beNil();
		expect(head.targetSHA).to.equal(@"36060c58702ed4c2a40832c51758d5344201d89a");
		expect(head.referenceType).to.equal(GTReferenceTypeOid);
	});

	it(@"should fail to return HEAD for an unborn repo", ^{
		GTRepository *repo = self.blankFixtureRepository;
		expect(repo.isHEADUnborn).to.beTruthy();

		NSError *error = nil;
		GTReference *head = [repo headReferenceWithError:&error];
		expect(head).to.beNil();
		expect(error).notTo.beNil();
		expect(error.domain).to.equal(GTGitErrorDomain);
        expect(error.code).to.equal(GIT_EUNBORNBRANCH);
	});
});

describe(@"-isEmpty", ^{
	it(@"should return NO for a non-empty repository", ^{
		expect(repository.isEmpty).to.beFalsy();
	});

	it(@"should return YES for a new repository", ^{
		NSError *error = nil;
		NSURL *fileURL = [self.tempDirectoryFileURL URLByAppendingPathComponent:@"newrepo"];
		GTRepository *newRepo = [GTRepository initializeEmptyRepositoryAtFileURL:fileURL error:&error];
		expect(newRepo.isEmpty).to.beTruthy();
		[NSFileManager.defaultManager removeItemAtURL:fileURL error:NULL];
	});
});

describe(@"-preparedMessage", ^{
	it(@"should return nil by default", ^{
		__block NSError *error = nil;
		expect([repository preparedMessageWithError:&error]).to.beNil();
		expect(error).to.beNil();
	});

	it(@"should return the contents of MERGE_MSG", ^{
		NSString *message = @"Commit summary\n\ndescription";
		expect([message writeToURL:[repository.gitDirectoryURL URLByAppendingPathComponent:@"MERGE_MSG"] atomically:YES encoding:NSUTF8StringEncoding error:NULL]).to.beTruthy();

		__block NSError *error = nil;
		expect([repository preparedMessageWithError:&error]).to.equal(message);
		expect(error).to.beNil();
	});
});

describe(@"-mergeBaseBetweenFirstOID:secondOID:error:", ^{
	it(@"should find the merge base between two branches", ^{
		NSError *error = nil;
		GTBranch *masterBranch = [repository lookUpBranchWithName:@"master" type:GTBranchTypeLocal success:NULL error:&error];
		expect(masterBranch).notTo.beNil();
		expect(error).to.beNil();

		GTBranch *otherBranch = [repository lookUpBranchWithName:@"other-branch" type:GTBranchTypeLocal success:NULL error:&error];
		expect(otherBranch).notTo.beNil();
		expect(error).to.beNil();

		GTCommit *mergeBase = [repository mergeBaseBetweenFirstOID:masterBranch.reference.OID secondOID:otherBranch.reference.OID error:&error];
		expect(mergeBase).notTo.beNil();
		expect(mergeBase.SHA).to.equal(@"f7ecd8f4404d3a388efbff6711f1bdf28ffd16a0");
	});
});

describe(@"-allTagsWithError:", ^{
	it(@"should return all tags", ^{
		NSError *error = nil;
		NSArray *tags = [repository allTagsWithError:&error];
		expect(tags).notTo.beNil();
		expect(tags.count).to.equal(0);
	});
});

describe(@"-currentBranchWithError:", ^{
	it(@"should return the current branch", ^{
		NSError *error = nil;
		GTBranch *currentBranch = [repository currentBranchWithError:&error];
		expect(currentBranch).notTo.beNil();
		expect(error).to.beNil();
		expect(currentBranch.name).to.equal(@"refs/heads/master");
	});
});

describe(@"-createBranchNamed:fromOID:committer:message:error:", ^{
	it(@"should create a local branch from the given OID", ^{
		GTBranch *currentBranch = [repository currentBranchWithError:NULL];
		expect(currentBranch).notTo.beNil();

		NSString *branchName = @"new-test-branch";

		NSError *error = nil;
		GTBranch *newBranch = [repository createBranchNamed:branchName fromOID:[[GTOID alloc] initWithSHA:currentBranch.SHA] committer:nil message:nil error:&error];
		expect(newBranch).notTo.beNil();
		expect(error).to.beNil();

		expect(newBranch.shortName).to.equal(branchName);
		expect(newBranch.branchType).to.equal(GTBranchTypeLocal);
		expect(newBranch.SHA).to.equal(currentBranch.SHA);
	});
});

describe(@"-localBranchesWithError:", ^{
	it(@"should return the local branches", ^{
		NSError *error = nil;
		NSArray *branches = [repository localBranchesWithError:&error];
		expect(branches).notTo.beNil();
		expect(error).to.beNil();
		expect(branches.count).to.equal(13);
	});
});

describe(@"-remoteBranchesWithError:", ^{
	it(@"should return remote branches", ^{
		NSError *error = nil;
		NSArray *branches = [repository remoteBranchesWithError:&error];
		expect(branches).notTo.beNil();
		expect(error).to.beNil();
		expect(branches.count).to.equal(1);
		GTBranch *remoteBranch = branches[0];
		expect(remoteBranch.name).to.equal(@"refs/remotes/origin/master");
	});
});

describe(@"-referenceNamesWithError:", ^{
	it(@"should return reference names", ^{
		NSError *error = nil;
		NSArray *refs = [self.bareFixtureRepository referenceNamesWithError:&error];
		expect(refs).notTo.beNil();
		expect(error).to.beNil();

		expect(refs.count).to.equal(4);
		NSArray *expectedRefs = @[ @"refs/heads/master", @"refs/heads/packed", @"refs/tags/v0.9", @"refs/tags/v1.0" ];
		expect(refs).to.equal(expectedRefs);
	});
});

describe(@"-OIDByCreatingTagNamed:target:tagger:message:error", ^{
	it(@"should create a new tag",^{
		NSError *error = nil;
		NSString *SHA = @"0c37a5391bbff43c37f0d0371823a5509eed5b1d";
		GTRepository *repo = self.bareFixtureRepository;
		GTTag *tag = (GTTag *)[repo lookUpObjectBySHA:SHA error:&error];

		GTOID *newOID = [repo OIDByCreatingTagNamed:@"a_new_tag" target:tag.target tagger:tag.tagger message:@"my tag\n" error:&error];
		expect(newOID).notTo.beNil();

		tag = (GTTag *)[repo lookUpObjectByOID:newOID error:&error];
		expect(error).to.beNil();
		expect(tag).notTo.beNil();
		expect(newOID.SHA).to.equal(tag.SHA);
		expect(tag.type).to.equal(@"tag");
		expect(tag.message).to.equal(@"my tag\n");
		expect(tag.name).to.equal(@"a_new_tag");
		expect(tag.target.SHA).to.equal(@"5b5b025afb0b4c913b4c338a42934a3863bf3644");
		expect(tag.targetType).to.equal(GTObjectTypeCommit);
	});

	it(@"should fail to create an already existing tag", ^{
		NSError *error = nil;
		NSString *SHA = @"0c37a5391bbff43c37f0d0371823a5509eed5b1d";
		GTRepository *repo = self.bareFixtureRepository;
		GTTag *tag = (GTTag *)[repo lookUpObjectBySHA:SHA error:&error];

		GTOID *OID = [repo OIDByCreatingTagNamed:tag.name target:tag.target tagger:tag.tagger message:@"new message" error:&error];
		expect(OID).to.beNil();
		expect(error).notTo.beNil();
	});
});

describe(@"-checkout:strategy:error:progressBlock:", ^{
	it(@"should allow references", ^{
		NSError *error = nil;
		GTReference *ref = [GTReference referenceByLookingUpReferencedNamed:@"refs/heads/other-branch" inRepository:repository error:&error];
		expect(ref).to.beTruthy();
		expect(error.localizedDescription).to.beNil();
		BOOL result = [repository checkoutReference:ref strategy:GTCheckoutStrategyAllowConflicts error:&error progressBlock:nil];
		expect(result).to.beTruthy();
		expect(error.localizedDescription).to.beNil();
	});
	
	it(@"should allow commits", ^{
		NSError *error = nil;
		GTCommit *commit = [repository lookUpObjectBySHA:@"1d69f3c0aeaf0d62e25591987b93b8ffc53abd77" objectType:GTObjectTypeCommit error:&error];
		expect(commit).to.beTruthy();
		expect(error.localizedDescription).to.beNil();
		BOOL result = [repository checkoutCommit:commit strategy:GTCheckoutStrategyAllowConflicts error:&error progressBlock:nil];
		expect(result).to.beTruthy();
		expect(error.localizedDescription).to.beNil();
	});
});

<<<<<<< HEAD
describe(@"-remoteNamesWithError:", ^{
	it(@"allows access to remote names", ^{
		NSError *error = nil;
		NSArray *remoteNames = [repository remoteNamesWithError:&error];
		expect(error.localizedDescription).to.beNil();
		expect(remoteNames).notTo.beNil();
	});

	it(@"returns remote names if there are any", ^{
		NSError *error = nil;
		NSString *remoteName = @"testremote";
		GTRemote *remote = [GTRemote createRemoteWithName:remoteName url:@"git://user@example.com/testrepo" inRepository:repository error:&error];
		expect(error.localizedDescription).to.beNil();
		expect(remote).notTo.beNil();

		NSArray *remoteNames = [repository remoteNamesWithError:&error];
		expect(error.localizedDescription).to.beNil();
		expect(remoteNames).to.contain(remoteName);
	});
});

describe(@"-resetToCommit:withResetType:error:", ^{
	beforeEach(^{
		repository = self.bareFixtureRepository;
	});

	it(@"should move HEAD when used", ^{
		NSError *error = nil;
		GTReference *originalHead = [repository headReferenceWithError:NULL];
		NSString *resetTargetSHA = @"8496071c1b46c854b31185ea97743be6a8774479";

		GTCommit *commit = [repository lookUpObjectBySHA:resetTargetSHA error:NULL];
		expect(commit).notTo.beNil();
		GTCommit *originalHeadCommit = [repository lookUpObjectBySHA:originalHead.targetSHA error:NULL];
		expect(originalHeadCommit).notTo.beNil();

		BOOL success = [repository resetToCommit:commit withResetType:GTRepositoryResetTypeSoft error:&error];
		expect(success).to.beTruthy();
		expect(error).to.beNil();

		GTReference *head = [repository headReferenceWithError:&error];
		expect(head).notTo.beNil();
		expect(head.targetSHA).to.equal(resetTargetSHA);

		success = [repository resetToCommit:originalHeadCommit withResetType:GTRepositoryResetTypeSoft error:&error];
		expect(success).to.beTruthy();
		expect(error).to.beNil();

		head = [repository headReferenceWithError:&error];
		expect(head.targetSHA).to.equal(originalHead.targetSHA);
	});
});

=======
>>>>>>> bf24a8dd
describe(@"-lookUpBranchWithName:type:error:", ^{
	it(@"should look up a local branch", ^{
		NSError *error = nil;
		BOOL success = NO;
		GTBranch *branch = [repository lookUpBranchWithName:@"master" type:GTBranchTypeLocal success:&success error:&error];

		expect(branch).notTo.beNil();
		expect(success).to.beTruthy();
		expect(error).to.beNil();
	});

	it(@"should look up a remote branch", ^{
		NSError *error = nil;
		BOOL success = NO;
		GTBranch *branch = [repository lookUpBranchWithName:@"origin/master" type:GTBranchTypeRemote success:&success error:&error];

		expect(branch).notTo.beNil();
		expect(success).to.beTruthy();
		expect(error).to.beNil();
	});

	it(@"should return nil for a nonexistent branch", ^{
		NSError *error = nil;
		BOOL success = NO;
		GTBranch *branch = [repository lookUpBranchWithName:@"foobar" type:GTBranchTypeLocal success:&success error:&error];

		expect(branch).to.beNil();
		expect(success).to.beTruthy();
		expect(error).to.beNil();
	});
});

describe(@"-lookUpObjectByRevParse:error:", ^{
	void (^expectSHAForRevParse)(NSString *, NSString *) = ^(NSString *SHA, NSString *spec) {
		NSError *error = nil;
		GTObject *obj = [repository lookUpObjectByRevParse:spec error:&error];

		if (SHA != nil) {
			expect(error).to.beNil();
			expect(obj).notTo.beNil();
			expect(obj.SHA).to.equal(SHA);
		} else {
			expect(error).notTo.beNil();
			expect(obj).to.beNil();
		}
	};;

	beforeEach(^{
		repository = self.bareFixtureRepository;
	});

	it(@"should parse various revspecs", ^{
		expectSHAForRevParse(@"36060c58702ed4c2a40832c51758d5344201d89a", @"master");
		expectSHAForRevParse(@"5b5b025afb0b4c913b4c338a42934a3863bf3644", @"master~");
//		expectSHAForRevParse(@"8496071c1b46c854b31185ea97743be6a8774479", @"master@{2}");
		expectSHAForRevParse(nil, @"master^2");
		expectSHAForRevParse(nil, @"");
		expectSHAForRevParse(@"0c37a5391bbff43c37f0d0371823a5509eed5b1d", @"v1.0");
	});
});

afterEach(^{
	[self tearDown];
});

SpecEnd<|MERGE_RESOLUTION|>--- conflicted
+++ resolved
@@ -324,7 +324,6 @@
 	});
 });
 
-<<<<<<< HEAD
 describe(@"-remoteNamesWithError:", ^{
 	it(@"allows access to remote names", ^{
 		NSError *error = nil;
@@ -378,8 +377,6 @@
 	});
 });
 
-=======
->>>>>>> bf24a8dd
 describe(@"-lookUpBranchWithName:type:error:", ^{
 	it(@"should look up a local branch", ^{
 		NSError *error = nil;

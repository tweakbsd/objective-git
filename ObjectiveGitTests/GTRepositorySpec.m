//
//  GTRepositorySpec.m
//  ObjectiveGitFramework
//
//  Created by Justin Spahr-Summers on 2013-04-29.
//  Copyright (c) 2013 GitHub, Inc. All rights reserved.
//

#import "GTRepository.h"
#import "GTRepository+Committing.h"

SpecBegin(GTRepository)

__block GTRepository *repository;

beforeEach(^{
	repository = self.testAppFixtureRepository;
	expect(repository).notTo.beNil();
});

describe(@"+initializeEmptyRepositoryAtFileURL:bare:error:", ^{
	it(@"should initialize a repository with a working directory by default", ^{
		NSURL *newRepoURL = [self.tempDirectoryFileURL URLByAppendingPathComponent:@"init-repo"];

		GTRepository *repository = [GTRepository initializeEmptyRepositoryAtFileURL:newRepoURL bare:NO error:NULL];
		expect(repository).notTo.beNil();
		expect(repository.gitDirectoryURL).notTo.beNil();
		expect(repository.bare).to.beFalsy();
	});

	it(@"should initialize a bare repository", ^{
		NSURL *newRepoURL = [self.tempDirectoryFileURL URLByAppendingPathComponent:@"init-repo.git"];

		GTRepository *repository = [GTRepository initializeEmptyRepositoryAtFileURL:newRepoURL bare:YES error:NULL];
		expect(repository).notTo.beNil();
		expect(repository.gitDirectoryURL).notTo.beNil();
		return repository;
		expect(repository.bare).to.beTruthy();
	});
});

describe(@"+repositoryWithURL:error:", ^{
	it(@"should fail to initialize non-existent repos", ^{
		NSError *error = nil;
		GTRepository *badRepo = [GTRepository repositoryWithURL:[NSURL fileURLWithPath:@"fake/1235"] error:&error];
		expect(badRepo).to.beNil();
		expect(error).notTo.beNil();
		expect(error.domain).to.equal(GTGitErrorDomain);
		expect(error.code).to.equal(GIT_ENOTFOUND);
	});
});

describe(@"+cloneFromURL:toWorkingDirectory:options:error:transferProgressBlock:checkoutProgressBlock:", ^{
	__block BOOL transferProgressCalled = NO;
	__block BOOL checkoutProgressCalled = NO;
	__block void (^transferProgressBlock)(const git_transfer_progress *);
	__block void (^checkoutProgressBlock)(NSString *, NSUInteger, NSUInteger);
	__block NSURL *originURL;
	__block NSURL *workdirURL;

	// TODO: Make real remote tests using a repo somewhere

	beforeEach(^{
		transferProgressCalled = NO;
		checkoutProgressCalled = NO;
		transferProgressBlock = ^(const git_transfer_progress *progress) {
            transferProgressCalled = YES;
        };
		checkoutProgressBlock = ^(NSString *path, NSUInteger completedSteps, NSUInteger totalSteps) {
            checkoutProgressCalled = YES;
        };

		workdirURL = [self.tempDirectoryFileURL URLByAppendingPathComponent:@"temp-repo"];
	});

	describe(@"with local repositories", ^{
		beforeEach(^{
			originURL = self.bareFixtureRepository.gitDirectoryURL;
		});

		it(@"should handle normal clones", ^{
			NSError *error = nil;
			repository = [GTRepository cloneFromURL:originURL toWorkingDirectory:workdirURL options:nil error:&error transferProgressBlock:transferProgressBlock checkoutProgressBlock:checkoutProgressBlock];
			expect(repository).notTo.beNil();
			expect(error).to.beNil();
			expect(transferProgressCalled).to.beTruthy();
			expect(checkoutProgressCalled).to.beTruthy();

			expect(repository.isBare).to.beFalsy();

			GTReference *head = [repository headReferenceWithError:&error];
			expect(head).notTo.beNil();
			expect(error).to.beNil();
			expect(head.targetSHA).to.equal(@"36060c58702ed4c2a40832c51758d5344201d89a");
			expect(head.referenceType).to.equal(GTReferenceTypeOid);
		});

		it(@"should handle bare clones", ^{
			NSError *error = nil;
			NSDictionary *options = @{ GTRepositoryCloneOptionsBare: @YES };
			repository = [GTRepository cloneFromURL:originURL toWorkingDirectory:workdirURL options:options error:&error transferProgressBlock:transferProgressBlock checkoutProgressBlock:checkoutProgressBlock];
			expect(repository).notTo.beNil();
			expect(error).to.beNil();
			expect(transferProgressCalled).to.beTruthy();
			expect(checkoutProgressCalled).to.beFalsy();

			expect(repository.isBare).to.beTruthy();

			GTReference *head = [repository headReferenceWithError:&error];
			expect(head).notTo.beNil();
			expect(error).to.beNil();
			expect(head.targetSHA).to.equal(@"36060c58702ed4c2a40832c51758d5344201d89a");
			expect(head.referenceType).to.equal(GTReferenceTypeOid);
		});

		it(@"should have set a valid remote URL", ^{
			NSError *error = nil;
			GTRepository *repo = [GTRepository cloneFromURL:originURL toWorkingDirectory:workdirURL options:nil error:&error transferProgressBlock:transferProgressBlock checkoutProgressBlock:checkoutProgressBlock];
			expect(repo).notTo.beNil();
			expect(error).to.beNil();

			// FIXME: Move that to a method in GTRepository ?
			// Or use the new initializers in GTRemote that are waiting in #224
			git_remote *remote;
			git_remote_load(&remote, repo.git_repository, "origin");
			GTRemote *originRemote = [[GTRemote alloc] initWithGitRemote:remote];
			expect(originRemote.URLString).to.equal(originURL.path);
		});
	});
});

describe(@"-headReferenceWithError:", ^{
	it(@"should allow HEAD to be looked up", ^{
		NSError *error = nil;
		GTReference *head = [self.bareFixtureRepository headReferenceWithError:&error];
		expect(head).notTo.beNil();
		expect(error).to.beNil();
		expect(head.targetSHA).to.equal(@"36060c58702ed4c2a40832c51758d5344201d89a");
		expect(head.referenceType).to.equal(GTReferenceTypeOid);
	});

	it(@"should fail to return HEAD for an unborn repo", ^{
		GTRepository *repo = self.blankFixtureRepository;
		expect(repo.isHEADUnborn).to.beTruthy();

		NSError *error = nil;
		GTReference *head = [repo headReferenceWithError:&error];
		expect(head).to.beNil();
		expect(error).notTo.beNil();
		expect(error.domain).to.equal(GTGitErrorDomain);
        expect(error.code).to.equal(GIT_EUNBORNBRANCH);
	});
});

describe(@"-isEmpty", ^{
	it(@"should return NO for a non-empty repository", ^{
		expect(repository.isEmpty).to.beFalsy();
	});

	it(@"should return YES for a new repository", ^{
		NSError *error = nil;
		NSURL *fileURL = [self.tempDirectoryFileURL URLByAppendingPathComponent:@"newrepo"];
		GTRepository *newRepo = [GTRepository initializeEmptyRepositoryAtFileURL:fileURL error:&error];
		expect(newRepo.isEmpty).to.beTruthy();
		[NSFileManager.defaultManager removeItemAtURL:fileURL error:NULL];
	});
});

describe(@"-preparedMessage", ^{
	it(@"should return nil by default", ^{
		__block NSError *error = nil;
		expect([repository preparedMessageWithError:&error]).to.beNil();
		expect(error).to.beNil();
	});

	it(@"should return the contents of MERGE_MSG", ^{
		NSString *message = @"Commit summary\n\ndescription";
		expect([message writeToURL:[repository.gitDirectoryURL URLByAppendingPathComponent:@"MERGE_MSG"] atomically:YES encoding:NSUTF8StringEncoding error:NULL]).to.beTruthy();

		__block NSError *error = nil;
		expect([repository preparedMessageWithError:&error]).to.equal(message);
		expect(error).to.beNil();
	});
});

describe(@"-mergeBaseBetweenFirstOID:secondOID:error:", ^{
	it(@"should find the merge base between two branches", ^{
		NSError *error = nil;
		GTBranch *masterBranch = [[GTBranch alloc] initWithName:@"refs/heads/master" repository:repository error:&error];
		expect(masterBranch).notTo.beNil();
		expect(error).to.beNil();

		GTBranch *otherBranch = [[GTBranch alloc] initWithName:@"refs/heads/other-branch" repository:repository error:&error];
		expect(otherBranch).notTo.beNil();
		expect(error).to.beNil();

		GTCommit *mergeBase = [repository mergeBaseBetweenFirstOID:masterBranch.reference.OID secondOID:otherBranch.reference.OID error:&error];
		expect(mergeBase).notTo.beNil();
		expect(mergeBase.SHA).to.equal(@"f7ecd8f4404d3a388efbff6711f1bdf28ffd16a0");
	});
});

describe(@"-allTagsWithError:", ^{
	it(@"should return all tags", ^{
		NSError *error = nil;
		NSArray *tags = [repository allTagsWithError:&error];
		expect(tags).notTo.beNil();
		expect(tags.count).to.equal(0);
	});
});

describe(@"-currentBranchWithError:", ^{
	it(@"should return the current branch", ^{
		NSError *error = nil;
		GTBranch *currentBranch = [repository currentBranchWithError:&error];
		expect(currentBranch).notTo.beNil();
		expect(error).to.beNil();
		expect(currentBranch.name).to.equal(@"refs/heads/master");
	});
});

describe(@"-localBranchesWithError:", ^{
	it(@"should return the local branches", ^{
		NSError *error = nil;
		NSArray *branches = [repository localBranchesWithError:&error];
		expect(branches).notTo.beNil();
		expect(error).to.beNil();
		expect(branches.count).to.equal(13);
	});
});

describe(@"-remoteBranchesWithError:", ^{
	it(@"should return remote branches", ^{
		NSError *error = nil;
		NSArray *branches = [repository remoteBranchesWithError:&error];
		expect(branches).notTo.beNil();
		expect(error).to.beNil();
		expect(branches.count).to.equal(1);
		GTBranch *remoteBranch = branches[0];
		expect(remoteBranch.name).to.equal(@"refs/remotes/origin/master");
	});
});

describe(@"-referenceNamesWithError:", ^{
	it(@"should return reference names", ^{
		NSError *error = nil;
		NSArray *refs = [self.bareFixtureRepository referenceNamesWithError:&error];
		expect(refs).notTo.beNil();
		expect(error).to.beNil();

		expect(refs.count).to.equal(4);
		NSArray *expectedRefs = @[ @"refs/heads/master", @"refs/tags/v0.9", @"refs/tags/v1.0", @"refs/heads/packed" ];
		expect(refs).to.equal(expectedRefs);
	});
});

describe(@"-OIDByCreatingTagNamed:target:tagger:message:error", ^{
	it(@"should create a new tag",^{
		NSError *error = nil;
		NSString *SHA = @"0c37a5391bbff43c37f0d0371823a5509eed5b1d";
		GTRepository *repo = self.bareFixtureRepository;
		GTTag *tag = (GTTag *)[repo lookupObjectBySHA:SHA error:&error];

		GTOID *newOID = [repo OIDByCreatingTagNamed:@"a_new_tag" target:tag.target tagger:tag.tagger message:@"my tag\n" error:&error];
		expect(newOID).notTo.beNil();

		tag = (GTTag *)[repo lookupObjectByOID:newOID error:&error];
		expect(error).to.beNil();
		expect(tag).notTo.beNil();
		expect(newOID.SHA).to.equal(tag.SHA);
		expect(tag.type).to.equal(@"tag");
		expect(tag.message).to.equal(@"my tag\n");
		expect(tag.name).to.equal(@"a_new_tag");
		expect(tag.target.SHA).to.equal(@"5b5b025afb0b4c913b4c338a42934a3863bf3644");
		expect(tag.targetType).to.equal(GTObjectTypeCommit);
	});

	it(@"should fail to create an already existing tag", ^{
		NSError *error = nil;
		NSString *SHA = @"0c37a5391bbff43c37f0d0371823a5509eed5b1d";
		GTRepository *repo = self.bareFixtureRepository;
		GTTag *tag = (GTTag *)[repo lookupObjectBySHA:SHA error:&error];

		GTOID *OID = [repo OIDByCreatingTagNamed:tag.name target:tag.target tagger:tag.tagger message:@"new message" error:&error];
		expect(OID).to.beNil();
		expect(error).notTo.beNil();
	});
});

describe(@"-checkout:strategy:error:progressBlock:", ^{
	it(@"should allow references", ^{
		NSError *error = nil;
		GTReference *ref = [GTReference referenceByLookingUpReferencedNamed:@"refs/heads/other-branch" inRepository:repository error:&error];
		expect(ref).to.beTruthy();
		expect(error.localizedDescription).to.beNil();
		BOOL result = [repository checkoutReference:ref strategy:GTCheckoutStrategyAllowConflicts error:&error progressBlock:nil];
		expect(result).to.beTruthy();
		expect(error.localizedDescription).to.beNil();
	});
	
	it(@"should allow commits", ^{
		NSError *error = nil;
		GTCommit *commit = [repository lookupObjectBySHA:@"1d69f3c0aeaf0d62e25591987b93b8ffc53abd77" objectType:GTObjectTypeCommit error:&error];
		expect(commit).to.beTruthy();
		expect(error.localizedDescription).to.beNil();
		BOOL result = [repository checkoutCommit:commit strategy:GTCheckoutStrategyAllowConflicts error:&error progressBlock:nil];
		expect(result).to.beTruthy();
		expect(error.localizedDescription).to.beNil();
	});
});

<<<<<<< HEAD
describe(@"-remoteNamesWithError:", ^{
	it(@"allows access to remote names", ^{
		NSError *error = nil;
		NSArray *remoteNames = [repository remoteNamesWithError:&error];
		expect(error.localizedDescription).to.beNil();
		expect(remoteNames).notTo.beNil();
	});

	it(@"returns remote names if there are any", ^{
		NSError *error = nil;
		NSString *remoteName = @"testremote";
		GTRemote *remote = [GTRemote createRemoteWithName:remoteName url:@"git://user@example.com/testrepo" inRepository:repository error:&error];
		expect(error.localizedDescription).to.beNil();
		expect(remote).notTo.beNil();

		NSArray *remoteNames = [repository remoteNamesWithError:&error];
		expect(error.localizedDescription).to.beNil();
		expect(remoteNames).to.contain(remoteName);
=======
describe(@"-resetToCommit:withResetType:error:", ^{
	beforeEach(^{
		repository = self.bareFixtureRepository;
	});

	it(@"should move HEAD when used", ^{
		NSError *error = nil;
		GTReference *originalHead = [repository headReferenceWithError:NULL];
		NSString *resetTargetSHA = @"8496071c1b46c854b31185ea97743be6a8774479";

		GTCommit *commit = [repository lookupObjectBySHA:resetTargetSHA error:NULL];
		expect(commit).notTo.beNil();
		GTCommit *originalHeadCommit = [repository lookupObjectBySHA:originalHead.targetSHA error:NULL];
		expect(originalHeadCommit).notTo.beNil();

		BOOL success = [repository resetToCommit:commit withResetType:GTRepositoryResetTypeSoft error:&error];
		expect(success).to.beTruthy();
		expect(error).to.beNil();

		GTReference *head = [repository headReferenceWithError:&error];
		expect(head).notTo.beNil();
		expect(head.targetSHA).to.equal(resetTargetSHA);

		success = [repository resetToCommit:originalHeadCommit withResetType:GTRepositoryResetTypeSoft error:&error];
		expect(success).to.beTruthy();
		expect(error).to.beNil();

		head = [repository headReferenceWithError:&error];
		expect(head.targetSHA).to.equal(originalHead.targetSHA);
	});
});

describe(@"-lookupObjectByRevParse:error:", ^{
	void (^expectSHAForRevParse)(NSString *, NSString *) = ^(NSString *SHA, NSString *spec) {
		NSError *error = nil;
		GTObject *obj = [repository lookupObjectByRevParse:spec error:&error];

		if (SHA != nil) {
			expect(error).to.beNil();
			expect(obj).notTo.beNil();
			expect(obj.SHA).to.equal(SHA);
		} else {
			expect(error).notTo.beNil();
			expect(obj).to.beNil();
		}
	};;

	beforeEach(^{
		repository = self.bareFixtureRepository;
	});

	it(@"should parse various revspecs", ^{
		expectSHAForRevParse(@"36060c58702ed4c2a40832c51758d5344201d89a", @"master");
		expectSHAForRevParse(@"5b5b025afb0b4c913b4c338a42934a3863bf3644", @"master~");
		expectSHAForRevParse(@"8496071c1b46c854b31185ea97743be6a8774479", @"master@{2}");
		expectSHAForRevParse(nil, @"master^2");
		expectSHAForRevParse(nil, @"");
		expectSHAForRevParse(@"0c37a5391bbff43c37f0d0371823a5509eed5b1d", @"v1.0");
>>>>>>> 569c6229
	});
});

SpecEnd<|MERGE_RESOLUTION|>--- conflicted
+++ resolved
@@ -119,11 +119,8 @@
 			expect(repo).notTo.beNil();
 			expect(error).to.beNil();
 
-			// FIXME: Move that to a method in GTRepository ?
-			// Or use the new initializers in GTRemote that are waiting in #224
-			git_remote *remote;
-			git_remote_load(&remote, repo.git_repository, "origin");
-			GTRemote *originRemote = [[GTRemote alloc] initWithGitRemote:remote];
+			GTRemote *originRemote = [GTRemote remoteWithName:@"origin" inRepository:repo error:&error];
+			expect(error).to.beNil();
 			expect(originRemote.URLString).to.equal(originURL.path);
 		});
 	});
@@ -249,7 +246,7 @@
 		expect(error).to.beNil();
 
 		expect(refs.count).to.equal(4);
-		NSArray *expectedRefs = @[ @"refs/heads/master", @"refs/tags/v0.9", @"refs/tags/v1.0", @"refs/heads/packed" ];
+		NSArray *expectedRefs = @[ @"refs/heads/master", @"refs/heads/packed", @"refs/tags/v0.9", @"refs/tags/v1.0" ];
 		expect(refs).to.equal(expectedRefs);
 	});
 });
@@ -309,7 +306,6 @@
 	});
 });
 
-<<<<<<< HEAD
 describe(@"-remoteNamesWithError:", ^{
 	it(@"allows access to remote names", ^{
 		NSError *error = nil;
@@ -328,7 +324,9 @@
 		NSArray *remoteNames = [repository remoteNamesWithError:&error];
 		expect(error.localizedDescription).to.beNil();
 		expect(remoteNames).to.contain(remoteName);
-=======
+	});
+});
+
 describe(@"-resetToCommit:withResetType:error:", ^{
 	beforeEach(^{
 		repository = self.bareFixtureRepository;
@@ -383,11 +381,10 @@
 	it(@"should parse various revspecs", ^{
 		expectSHAForRevParse(@"36060c58702ed4c2a40832c51758d5344201d89a", @"master");
 		expectSHAForRevParse(@"5b5b025afb0b4c913b4c338a42934a3863bf3644", @"master~");
-		expectSHAForRevParse(@"8496071c1b46c854b31185ea97743be6a8774479", @"master@{2}");
+//		expectSHAForRevParse(@"8496071c1b46c854b31185ea97743be6a8774479", @"master@{2}");
 		expectSHAForRevParse(nil, @"master^2");
 		expectSHAForRevParse(nil, @"");
 		expectSHAForRevParse(@"0c37a5391bbff43c37f0d0371823a5509eed5b1d", @"v1.0");
->>>>>>> 569c6229
 	});
 });
 
